package http_runner

import (
	"errors"
	"fmt"
	"log"
	"net/http"
	"time"
)

// HttpRunner is an implementation of FetcherRunner
// that run a HTTP server and tick when it receives request to a certain endpoints.
type HttpRunner struct {
	port int

	oticker          chan time.Time
	aticker          chan time.Time
	rticker          chan time.Time
	bticker          chan time.Time
	tticker          chan time.Time
	globalDataTicker chan time.Time

	// unused tickers, keep for compatibility
	rsticker                chan time.Time
	lticker                 chan time.Time
	tradeLogProcessorTicker chan time.Time
	catLogProcessorTicker   chan time.Time

	server *HttpRunnerServer
}

// GetGlobalDataTicker returns the global data ticker.
func (self *HttpRunner) GetGlobalDataTicker() <-chan time.Time {
	return self.globalDataTicker
}

// GetTradeLogProcessorTicker returns the trade log processor ticker.
func (self *HttpRunner) GetTradeLogProcessorTicker() <-chan time.Time {
	return self.tradeLogProcessorTicker
}

// GetCatLogProcessorTicker returns the cat log processor ticker.
func (self *HttpRunner) GetCatLogProcessorTicker() <-chan time.Time {
	return self.catLogProcessorTicker
}

// GetLogTicker returns the log ticker.
func (self *HttpRunner) GetLogTicker() <-chan time.Time {
	return self.lticker
}

// GetBlockTicker returns the block ticker.
func (self *HttpRunner) GetBlockTicker() <-chan time.Time {
	return self.bticker
}

// GetOrderbookTicker returns the order book ticker.
func (self *HttpRunner) GetOrderbookTicker() <-chan time.Time {
	return self.oticker
}

// GetAuthDataTicker returns the auth data ticker.
func (self *HttpRunner) GetAuthDataTicker() <-chan time.Time {
	return self.aticker
}

// GetRateTicker returns the rate ticker.
func (self *HttpRunner) GetRateTicker() <-chan time.Time {
	return self.rticker
}

// GetTradeHistoryTicker returns the trade history ticker.
func (self *HttpRunner) GetTradeHistoryTicker() <-chan time.Time {
	return self.tticker
}

// GetReserveRatesTicker returns the reserve rates ticker.
func (self *HttpRunner) GetReserveRatesTicker() <-chan time.Time {
	return self.rsticker
}

// waitPingResponse waits until HTTP ticker server responses to request.
func (self *HttpRunner) waitPingResponse() error {
	var (
		tickCh   = time.NewTicker(time.Second / 2).C
		expireCh = time.NewTicker(time.Second * 5).C
		client   = http.Client{Timeout: time.Second}
	)

	req, err := http.NewRequest(http.MethodGet, fmt.Sprintf("http://127.0.0.1:%d/%s", self.port, "ping"), nil)
	if err != nil {
		return err
	}

	for {
		select {
		case <-expireCh:
			return errors.New("HTTP ticker does not response to ping request")
		case <-tickCh:
			rsp, dErr := client.Do(req)
			if dErr != nil {
				log.Printf("HTTP server is returning an error: %s, retrying", dErr.Error())
				break
			}
			if rsp.StatusCode == http.StatusOK {
				log.Print("HTTP ticker server is ready")
				return nil
			}
		}
	}
}

// Start initializes and starts the ticker HTTP server.
// It returns an error if the server is started already.
// It is guaranteed that the HTTP server is ready to serve request after
// this method is returned.
// The HTTP server is listened on all network interfaces.
func (self *HttpRunner) Start() error {
	if self.server != nil {
		return errors.New("runner start already")
	} else {
		var addr string
		if self.port != 0 {
			addr = fmt.Sprintf(":%d", self.port)
		}
		self.server = NewHttpRunnerServer(self, addr)
		go func() {
			if err := self.server.Start(); err != nil {
				log.Printf("Http server for runner couldn't start or get stopped. Error: %s", err)
			}
		}()

		// wait until the HTTP server is ready
		<-self.server.notifyCh
		return self.waitPingResponse()
	}
}

// Stop stops the HTTP server. It returns an error if the server is already stopped.
func (self *HttpRunner) Stop() error {
	if self.server != nil {
		err := self.server.Stop()
		self.server = nil
		return err
	} else {
		return errors.New("runner stop already")
	}
}

// HttpRunnerOption is the option to setup the HttpRunner on creation.
type HttpRunnerOption func(hr *HttpRunner)

// WithHttpRunnerPort setups the HttpRunner instance with the given port.
// Without this option, NewHttpRunner will use a random port.
func WithHttpRunnerPort(port int) HttpRunnerOption {
	return func(hr *HttpRunner) {
		hr.port = port
	}
}

// NewHttpRunner creates a new instance of HttpRunner.
// The HTTP server is also started after creation.
func NewHttpRunner(options ...HttpRunnerOption) (*HttpRunner, error) {
	ochan := make(chan time.Time)
	achan := make(chan time.Time)
	rchan := make(chan time.Time)
	bchan := make(chan time.Time)
	tchan := make(chan time.Time)
	rschan := make(chan time.Time)
	lchan := make(chan time.Time)
	tradeLogProcessorChan := make(chan time.Time)
	catLogProcessorChan := make(chan time.Time)
	globalDataChan := make(chan time.Time)

	runner := &HttpRunner{
		oticker:                 ochan,
		aticker:                 achan,
		rticker:                 rchan,
		bticker:                 bchan,
		tticker:                 tchan,
		rsticker:                rschan,
		lticker:                 lchan,
		tradeLogProcessorTicker: tradeLogProcessorChan,
		catLogProcessorTicker:   catLogProcessorChan,
		globalDataTicker:        globalDataChan,
		server:                  nil,
	}

	for _, option := range options {
		option(runner)
	}

	if err := runner.Start(); err != nil {
		return nil, err
	}
<<<<<<< HEAD
	if err := runner.Start(); err != nil {
		log.Printf("Start runner error: %s", err.Error())
	}
	return &runner
=======
	return runner, nil
>>>>>>> f1acb380
}<|MERGE_RESOLUTION|>--- conflicted
+++ resolved
@@ -193,12 +193,5 @@
 	if err := runner.Start(); err != nil {
 		return nil, err
 	}
-<<<<<<< HEAD
-	if err := runner.Start(); err != nil {
-		log.Printf("Start runner error: %s", err.Error())
-	}
-	return &runner
-=======
 	return runner, nil
->>>>>>> f1acb380
 }
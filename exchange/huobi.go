package exchange

import (
	"errors"
	"fmt"
	"log"
	"math"
	"math/big"
	"strconv"
	"strings"
	"sync"

	"github.com/KyberNetwork/reserve-data/common"
	huobiblockchain "github.com/KyberNetwork/reserve-data/exchange/huobi/blockchain"
	huobihttp "github.com/KyberNetwork/reserve-data/exchange/huobi/http"
	huobistorage "github.com/KyberNetwork/reserve-data/exchange/huobi/storage"
	ethereum "github.com/ethereum/go-ethereum/common"
	"github.com/ethereum/go-ethereum/core/types"
)

const (
	HUOBI_EPSILON float64 = 0.0000000001 // 10e-10
)

type Huobi struct {
	interf            HuobiInterface
	pairs             []common.TokenPair
	addresses         *common.ExchangeAddresses
	exchangeInfo      *common.ExchangeInfo
	fees              common.ExchangeFees
	blockchain        huobiblockchain.Blockchain
	intermediatorAddr ethereum.Address
	storage           huobistorage.Storage
}

func (self *Huobi) MarshalText() (text []byte, err error) {
	return []byte(self.ID()), nil
}

func (self *Huobi) TokenAddresses() map[string]ethereum.Address {
	return self.addresses.GetData()
}

func (self *Huobi) Address(token common.Token) (ethereum.Address, bool) {

	_, supported := self.addresses.Get(token.ID)
	addr := self.intermediatorAddr
	return addr, supported
}

func (self *Huobi) UpdateAllDepositAddresses(address string, timepoint uint64) {
	data := self.addresses.GetData()
	for k, _ := range data {
		self.addresses.Update(k, ethereum.HexToAddress(address))
	}
}

func (self *Huobi) UpdateDepositAddress(token common.Token, address string) {
	liveAddress, _ := self.interf.GetDepositAddress(strings.ToLower(token.ID))
	if liveAddress.Address != "" {
		self.addresses.Update(token.ID, ethereum.HexToAddress(liveAddress.Address))
	} else {
		self.addresses.Update(token.ID, ethereum.HexToAddress(address))
	}
}

func (self *Huobi) UpdatePrecisionLimit(pair common.TokenPair, symbols HuobiExchangeInfo) {
	pairName := strings.ToLower(pair.Base.ID) + strings.ToLower(pair.Quote.ID)
	for _, symbol := range symbols.Data {
		if symbol.Base+symbol.Quote == pairName {
			exchangePrecisionLimit := common.ExchangePrecisionLimit{}
			exchangePrecisionLimit.Precision.Amount = symbol.AmountPrecision
			exchangePrecisionLimit.Precision.Price = symbol.PricePrecision
			self.exchangeInfo.Update(pair.PairID(), exchangePrecisionLimit)
			break
		}
	}
}

func (self *Huobi) UpdatePairsPrecision() {
	exchangeInfo, err := self.interf.GetExchangeInfo()
	if err != nil {
		log.Printf("Get exchange info failed: %s\n", err)
	} else {
		for _, pair := range self.pairs {
			self.UpdatePrecisionLimit(pair, exchangeInfo)
		}
	}
}

func (self *Huobi) GetInfo() (common.ExchangeInfo, error) {
	return *self.exchangeInfo, nil
}

func (self *Huobi) GetExchangeInfo(pair common.TokenPairID) (common.ExchangePrecisionLimit, error) {
	data, err := self.exchangeInfo.Get(pair)
	return data, err
}

func (self *Huobi) GetFee() common.ExchangeFees {
	return self.fees
}

func (self *Huobi) ID() common.ExchangeID {
	return common.ExchangeID("huobi")
}

func (self *Huobi) TokenPairs() []common.TokenPair {
	return self.pairs
}

func (self *Huobi) Name() string {
	return "huobi"
}

func (self *Huobi) QueryOrder(symbol string, id uint64) (done float64, remaining float64, finished bool, err error) {
	result, err := self.interf.OrderStatus(symbol, id)
	if err != nil {
		return 0, 0, false, err
	} else {
		done, _ := strconv.ParseFloat(result.Data.ExecutedQty, 64)
		total, _ := strconv.ParseFloat(result.Data.OrigQty, 64)
		return done, total - done, total-done < HUOBI_EPSILON, nil
	}
}

func (self *Huobi) Trade(tradeType string, base common.Token, quote common.Token, rate float64, amount float64, timepoint uint64) (id string, done float64, remaining float64, finished bool, err error) {
	result, err := self.interf.Trade(tradeType, base, quote, rate, amount, timepoint)

	if err != nil {
		return "", 0, 0, false, err
	} else {
		orderID, _ := strconv.ParseUint(result.OrderID, 10, 64)
		done, remaining, finished, err := self.QueryOrder(
			base.ID+quote.ID,
			orderID,
		)
		return result.OrderID, done, remaining, finished, err
	}
}

func (self *Huobi) Withdraw(token common.Token, amount *big.Int, address ethereum.Address, timepoint uint64) (string, error) {
	withdrawID, err := self.interf.Withdraw(token, amount, address)
	if err != nil {
		return "", err
	}
	// this magical logic base on inspection on huobi website
	result := withdrawID + "01"
	return result, err
}

func (self *Huobi) CancelOrder(id common.ActivityID) error {
	idParts := strings.Split(id.EID, "_")
	idNo, err := strconv.ParseUint(idParts[0], 10, 64)
	if err != nil {
		return err
	}
	symbol := idParts[1]
	result, err := self.interf.CancelOrder(symbol, idNo)
	if err != nil {
		return err
	}
	if result.Status != "ok" {
		return errors.New("Couldn't cancel order id " + id.EID)
	}
	return nil
}

func (self *Huobi) FetchOnePairData(
	wg *sync.WaitGroup,
	pair common.TokenPair,
	data *sync.Map,
	timepoint uint64) {

	defer wg.Done()
	result := common.ExchangePrice{}

	timestamp := common.Timestamp(fmt.Sprintf("%d", timepoint))
	result.Timestamp = timestamp
	result.Valid = true
	resp_data, err := self.interf.GetDepthOnePair(pair)
	returnTime := common.GetTimestamp()
	result.ReturnTime = returnTime
	if err != nil {
		result.Valid = false
		result.Error = err.Error()
	} else {
		if resp_data.Status != "ok" {
			result.Valid = false
		} else {
			for _, buy := range resp_data.Tick.Bids {
				quantity := buy[1]
				rate := buy[0]
				result.Bids = append(
					result.Bids,
					common.PriceEntry{
						quantity,
						rate,
					},
				)
			}
			for _, sell := range resp_data.Tick.Asks {
				quantity := sell[1]
				rate := sell[0]
				result.Asks = append(
					result.Asks,
					common.PriceEntry{
						quantity,
						rate,
					},
				)
			}
		}
	}
	data.Store(pair.PairID(), result)
}

func (self *Huobi) FetchPriceData(timepoint uint64) (map[common.TokenPairID]common.ExchangePrice, error) {
	wait := sync.WaitGroup{}
	data := sync.Map{}
	pairs := self.pairs
	for _, pair := range pairs {
		wait.Add(1)
		go self.FetchOnePairData(&wait, pair, &data, timepoint)
	}
	wait.Wait()
	result := map[common.TokenPairID]common.ExchangePrice{}
	data.Range(func(key, value interface{}) bool {
		result[key.(common.TokenPairID)] = value.(common.ExchangePrice)
		return true
	})
	return result, nil
}

func (self *Huobi) OpenOrdersForOnePair(
	wg *sync.WaitGroup,
	pair common.TokenPair,
	data *sync.Map,
	timepoint uint64) {

	// defer wg.Done()

	// result, err := self.interf.OpenOrdersForOnePair(pair, timepoint)

	//TODO: complete open orders for one pair
}

func (self *Huobi) FetchOrderData(timepoint uint64) (common.OrderEntry, error) {
	result := common.OrderEntry{}
	result.Timestamp = common.Timestamp(fmt.Sprintf("%d", timepoint))
	result.Valid = true
	result.Data = []common.Order{}

	wait := sync.WaitGroup{}
	data := sync.Map{}
	pairs := self.pairs
	for _, pair := range pairs {
		wait.Add(1)
		go self.OpenOrdersForOnePair(&wait, pair, &data, timepoint)
	}
	wait.Wait()

	result.ReturnTime = common.GetTimestamp()

	data.Range(func(key, value interface{}) bool {
		orders := value.([]common.Order)
		result.Data = append(result.Data, orders...)
		return true
	})
	return result, nil
}

func (self *Huobi) FetchEBalanceData(timepoint uint64) (common.EBalanceEntry, error) {
	result := common.EBalanceEntry{}
	result.Timestamp = common.Timestamp(fmt.Sprintf("%d", timepoint))
	result.Valid = true
	resp_data, err := self.interf.GetInfo()
	result.ReturnTime = common.GetTimestamp()
	if err != nil {
		result.Valid = false
		result.Error = err.Error()
	} else {
		result.AvailableBalance = map[string]float64{}
		result.LockedBalance = map[string]float64{}
		result.DepositBalance = map[string]float64{}
		if resp_data.Status != "ok" {
			result.Valid = false
			result.Error = fmt.Sprintf("Cannot fetch ebalance")
		} else {
			balances := resp_data.Data.List
			for _, b := range balances {
				tokenID := strings.ToUpper(b.Currency)
				_, exist := common.SupportedTokens[tokenID]
				if exist {
					balance, _ := strconv.ParseFloat(b.Balance, 64)
					if b.Type == "trade" {
						result.AvailableBalance[tokenID] = balance
					} else {
						result.LockedBalance[tokenID] = balance
					}
					result.DepositBalance[tokenID] = 0
				}
			}
			return result, nil
		}
	}
	return result, nil
}

func (self *Huobi) FetchOnePairTradeHistory(
	wait *sync.WaitGroup,
	data *sync.Map,
	pair common.TokenPair) {

	defer wait.Done()
	result := []common.TradeHistory{}
	resp, err := self.interf.GetAccountTradeHistory(pair.Base, pair.Quote)
	if err != nil {
		log.Printf("Cannot fetch data for pair %s%s: %s", pair.Base.ID, pair.Quote.ID, err.Error())
	}
	pairString := pair.PairID()
	for _, trade := range resp.Data {
		price, _ := strconv.ParseFloat(trade.Price, 64)
		quantity, _ := strconv.ParseFloat(trade.Amount, 64)
		historyType := "sell"
		if trade.Type == "buy-limit" {
			historyType = "buy"
		}
		tradeHistory := common.TradeHistory{
			strconv.FormatUint(trade.ID, 10),
			price,
			quantity,
			historyType,
			trade.Timestamp,
		}
		result = append(result, tradeHistory)
	}
	data.Store(pairString, result)
}

func (self *Huobi) FetchTradeHistory(timepoint uint64) (map[common.TokenPairID][]common.TradeHistory, error) {
	result := map[common.TokenPairID][]common.TradeHistory{}
	data := sync.Map{}
	pairs := self.pairs
	wait := sync.WaitGroup{}
	for _, pair := range pairs {
		wait.Add(1)
		go self.FetchOnePairTradeHistory(&wait, &data, pair)
	}
	wait.Wait()
	data.Range(func(key, value interface{}) bool {
		result[key.(common.TokenPairID)] = value.([]common.TradeHistory)
		return true
	})
	return result, nil
}

func getDepositInfo(id common.ActivityID) (string, float64, string) {
	idParts := strings.Split(id.EID, "|")
	txID := idParts[0]
	sentAmount, err := strconv.ParseFloat(idParts[2], 64)
	if err != nil {
		log.Println("The ID is malform, cannot get Amount from EID")
	}
	tokenID := idParts[1]
	return txID, sentAmount, tokenID
}

func getBigIntFromFloat(amount float64, decimal int64) *big.Int {
	FAmount := big.NewFloat(amount)

	power := math.Pow10(int(decimal))

	FDecimal := (big.NewFloat(0)).SetFloat64(power)
	FAmount.Mul(FAmount, FDecimal)
	IAmount := big.NewInt(0)
	FAmount.Int(IAmount)
	return IAmount
}

func (self *Huobi) Send2ndTransaction(amount float64, token common.Token, exchangeAddress ethereum.Address) (*types.Transaction, error) {
	IAmount := getBigIntFromFloat(amount, token.Decimal)
	// Check balance, removed from huobi's blockchain object.
	// currBalance := self.blockchain.CheckBalance(token)
	// log.Printf("current balance of token %s is %d", token.ID, currBalance)
	// //self.blockchain.
	// if currBalance.Cmp(IAmount) < 0 {
	// 	log.Printf("balance is not enough, wait till next check")
	// 	return nil, errors.New("balance is not enough")
	// }
	var tx *types.Transaction
	var err error
	if token.ID == "ETH" {
		tx, err = self.blockchain.SendETHFromAccountToExchange(IAmount, exchangeAddress)
	} else {
		tx, err = self.blockchain.SendTokenFromAccountToExchange(IAmount, exchangeAddress, ethereum.HexToAddress(token.Address))
	}
	if err != nil {
		log.Printf("ERROR: Can not send transaction to exchange: %v", err)
		return nil, err
	}
	log.Printf("Transaction submitted. Tx is: \n %v", tx)
	return tx, nil

}

func (self *Huobi) PendingIntermediateTxs() (map[common.ActivityID]common.TXEntry, error) {
	result, err := self.storage.GetPendingIntermediateTXs()
	if err != nil {
		return nil, err
	}
	return result, nil
}

func (self *Huobi) FindTx2Pending(id common.ActivityID) (common.TXEntry, bool) {
	pendings, err := self.storage.GetPendingIntermediateTXs()
	if err != nil {
		log.Printf("can't get pendings tx2 records: %v", err)
		return common.TXEntry{}, false
	}
	for actID, txentry := range pendings {
		if actID == id {
			return txentry, true
		}
	}
	return common.TXEntry{}, false
}

func (self *Huobi) DepositStatus(id common.ActivityID, txHash, currency string, sentAmount float64, timepoint uint64) (string, error) {
	tx2Entry, found := self.storage.GetIntermedatorTx(id)
	var isPending bool
	var data common.TXEntry
	if found != nil {
		tx2Entry, isPending = self.FindTx2Pending(id)
	}
	if (found != nil) && (!isPending) {
		//if the 2nd transaction is not in the current Deposit status, check the 1st tx first.
		status, blockno, err := self.blockchain.TxStatus(ethereum.HexToHash(txHash))
		if err != nil {
			log.Println("Can not get TX status")
		}
		log.Printf("Status was %s at block %d ", status, blockno)
		if status == "mined" {
			//if it is mined, send 2nd tx.
			log.Printf("found a new deposit status, which deposit %.5f %s. Procceed to send it to Huobi", sentAmount, currency)
			//check if the token is supported
			token, err := common.GetToken(currency)
			if err != nil {
				return "", err
			}
			exchangeAddress, ok := self.addresses.Get(currency)
			if !ok {
				return "", errors.New("Wrong token address configuration")
			}
			tx2, err := self.Send2ndTransaction(sentAmount, token, exchangeAddress)
			if err != nil {
				return "failed", err
			}
			Txhash := tx2.Hash().Hex()
			data = common.TXEntry{Txhash, self.Name(), currency, "submitted", "", sentAmount, common.GetTimestamp()}
			err = self.storage.StorePendingIntermediateTx(id, data)
			//err = self.storage.StoreIntermediateTx(Txhash, self.Name(), currency, "submitted", "", sentAmount, common.GetTimestamp(), id)
			if err != nil {
				return "", err
			}
		} else {
			return "", nil
		}
	} else {
		//if the 2nd transaction is in the Deposit Status, check its status.
		status, _, err := self.blockchain.TxStatus(ethereum.HexToHash(tx2Entry.Hash))
		if err != nil {
			return "", err
		}
		if status == "mined" {
			log.Println("2nd Transaction is mined. Processed to store it and check the Deposit history")
			data = common.TXEntry{tx2Entry.Hash, self.Name(), currency, "mined", "", sentAmount, common.GetTimestamp()}
			err = self.storage.StorePendingIntermediateTx(id, data)
			if err != nil {
				return "", err
			}
			deposits, err := self.interf.DepositHistory()
			if err != nil && deposits.Status != "ok" {
				return "", err
			}
			for _, deposit := range deposits.Data {
				log.Printf("deposit tx is %s, with token %s", deposit.TxHash, deposit.Currency)
				if deposit.TxHash == tx2Entry.Hash {
					if deposit.State == "safe" {
						data = common.TXEntry{tx2Entry.Hash, self.Name(), currency, "mined", "done", sentAmount, common.GetTimestamp()}
						err = self.storage.StoreIntermediateTx(id, data)
						if err != nil {
							return "", err
						}
						err = self.storage.RemovePendingIntermediateTx(id)
						return "done", nil
					}
				}
			}
			return "", errors.New(fmt.Sprintf("Deposit doesn't exist. This should not happen unless you have more than %s deposits at the same time.", len(common.SupportedTokens)*2))
		} else if status == "failed" || status == "lost" {
			data = common.TXEntry{tx2Entry.Hash, self.Name(), currency, "failed", "failed", sentAmount, common.GetTimestamp()}
			err = self.storage.StoreIntermediateTx(id, data)
			if err != nil {
				return "failed", err
			}
			err = self.storage.RemovePendingIntermediateTx(id)
			if err != nil {
				return "failed", err
			}
			return "failed", nil
		}
	}
<<<<<<< HEAD
	return "", nil
=======
	return "", errors.New(fmt.Sprintf("Deposit doesn't exist. This should not happen unless you have more than %d deposits at the same time.", len(common.SupportedTokens)*2))
>>>>>>> 883e1d91
}

func (self *Huobi) WithdrawStatus(
	id, currency string, amount float64, timepoint uint64) (string, string, error) {
	withdrawID, _ := strconv.ParseUint(id, 10, 64)
	withdraws, err := self.interf.WithdrawHistory()
	if err != nil {
		return "", "", nil
	}
	log.Printf("Withdrawal id: %d", withdrawID)
	for _, withdraw := range withdraws.Data {
		if withdraw.TxID == withdrawID {
			if withdraw.State == "confirmed" {
				return "done", withdraw.TxHash, nil
			}
			return "", withdraw.TxHash, nil
		}
	}
	return "", "", errors.New("Withdrawal doesn't exist. This shouldn't happen unless tx returned from withdrawal from huobi and activity ID are not consistently designed")
}

func (self *Huobi) OrderStatus(id string, base, quote common.Token) (string, error) {
	orderID, err := strconv.ParseUint(id, 10, 64)
	if err != nil {
		panic(err)
	}
	symbol := base.ID + quote.ID
	order, err := self.interf.OrderStatus(symbol, orderID)
	if err != nil {
		return "", err
	}
	if order.Data.State == "pre-submitted" || order.Data.State == "submitting" || order.Data.State == "submitted" || order.Data.State == "partial-filled" || order.Data.State == "partial-canceled" {
		return "", nil
	} else {
		return "done", nil
	}
}

func NewHuobi(addressConfig map[string]string, feeConfig common.ExchangeFees, interf HuobiInterface, huobiConfig common.HuobiConfig) *Huobi {
	pairs, fees := getExchangePairsAndFeesFromConfig(addressConfig, feeConfig, "huobi")
	bc, err := huobiblockchain.NewBlockchain(huobiConfig.IntermediatorSigner, huobiConfig.EthEndPoint)
	if err != nil {
		log.Printf("Cant create Huobi's blockchain: %v", err)
		panic(err)
	}

	huobiStorage, err := huobistorage.NewBoltStorage(huobiConfig.StoragePath)
	if err != nil {
		panic(err)
	}

	huobiObj := Huobi{
		interf,
		pairs,
		common.NewExchangeAddresses(),
		common.NewExchangeInfo(),
		fees,
		*bc,
		huobiConfig.IntermediatorAddress,
		huobiStorage,
	}
	//start Huobi http server
	authEngine := huobihttp.KNAuthentication{
		huobiConfig.IntermediatorSigner.KNSecret,
		huobiConfig.IntermediatorSigner.KNReadOnly,
		huobiConfig.IntermediatorSigner.KNConfiguration,
		huobiConfig.IntermediatorSigner.KNConfirmConf,
	}
	huobiServer := huobihttp.NewHuobiHTTPServer(&huobiObj, huobiConfig.HuobihttpConfig, authEngine)
	go huobiServer.Run()
	return &huobiObj
}<|MERGE_RESOLUTION|>--- conflicted
+++ resolved
@@ -511,11 +511,7 @@
 			return "failed", nil
 		}
 	}
-<<<<<<< HEAD
-	return "", nil
-=======
 	return "", errors.New(fmt.Sprintf("Deposit doesn't exist. This should not happen unless you have more than %d deposits at the same time.", len(common.SupportedTokens)*2))
->>>>>>> 883e1d91
 }
 
 func (self *Huobi) WithdrawStatus(

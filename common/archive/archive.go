--- conflicted
+++ resolved
@@ -1,36 +1,21 @@
 package archive
 
 type Archive interface {
-<<<<<<< HEAD
-	//Remove File: to be implemented
-	RemoveFile(filePath string, bucketName string) error
+	RemoveFile(bucketName string, destinationFolder string, filePath string) error
 
 	// UploadFile: upload a local file to a remote destination.
 	// The local file name should be passed in as full file Path.
 	UploadFile(bucketName string, destinationFolder string, filePath string) error
-	// BackupFile: to store a local file onto remote backup location.
-	// It also check for file intergrity to ensure upload operation is valid.
-	// The local file path should be passed in as full file Path.
-	BackupFile(bucketName string, destinationFolder string, filePath string) error
+
 	// CheckFileIntergrity: to ensure that the local file and the upload version is identical.
 	CheckFileIntergrity(bucketName string, destinationFolder string, filePath string) (bool, error)
-	// GetAuthDataPath: return pre-configured remote folder path to store auth data
-	GetAuthDataPath() string
+
 	// GetReserveDataBucketName: return pre-configured remote Bucket to store Reserve Data
 	GetReserveDataBucketName() string
+
 	// GetStatDataBucketName: return pre-configured remote Bucket to store stats
 	GetStatDataBucketName() string
-	// GetPriceAnalyticPath: return pre-configured remote folder Path to store Price Analytic Data
-	GetPriceAnalyticPath() string
-	// GetLogFolderPath: return pre-configured remote folder to store log
-	GetLogFolderPath() string
-	// GetLogBucketName: return pre-configure remote bucket to store log
+
+	// GetLogBucketName: return pre-configured remote Bucket to store logs
 	GetLogBucketName() string
-=======
-	RemoveFile(bucketName string, destinationFolder string, filePath string) error
-	UploadFile(bucketName string, destinationFolder string, filePath string) error
-	CheckFileIntergrity(bucketName string, destinationFolder string, filePath string) (bool, error)
-	GetReserveDataBucketName() string
-	GetStatDataBucketName() string
->>>>>>> 2d8c5bb0
 }
--- conflicted
+++ resolved
@@ -2,25 +2,24 @@
 
 import (
 	"log"
+	"path/filepath"
 
 	"github.com/KyberNetwork/reserve-data/common"
 	"github.com/KyberNetwork/reserve-data/common/archive"
 	"github.com/KyberNetwork/reserve-data/common/blockchain"
 	"github.com/KyberNetwork/reserve-data/http"
+	"github.com/KyberNetwork/reserve-data/settings"
 	"github.com/KyberNetwork/reserve-data/settings/storage"
 	"github.com/KyberNetwork/reserve-data/world"
 	"github.com/ethereum/go-ethereum/ethclient"
 	"github.com/ethereum/go-ethereum/rpc"
 )
 
-<<<<<<< HEAD
 const (
 	tokenDBFileName   string = "token.db"
 	addressDBFileName string = "address.db"
 )
 
-=======
->>>>>>> df560f5c
 func GetAddressConfig(filePath string) common.AddressConfig {
 	addressConfig, err := common.GetAddressConfigFromFile(filePath)
 	if err != nil {
@@ -68,7 +67,6 @@
 	if err != nil {
 		panic("Can't init the world (which is used to get global data), err " + err.Error())
 	}
-<<<<<<< HEAD
 	tokenStorage, err := storage.NewBoltTokenStorage(filepath.Join(common.CmdDirLocation(), tokenDBFileName))
 	if err != nil {
 		log.Panicf("failed to create token storage: %s", err.Error())
@@ -82,9 +80,6 @@
 		addressStorage,
 		settings.WithHandleEmptyToken(setPath.settingPath),
 		settings.WithHandleEmptyAddress(setPath.settingPath))
-=======
-
->>>>>>> df560f5c
 	addressConfig := GetAddressConfig(setPath.settingPath)
 	hmac512auth := http.NewKNAuthenticationFromFile(setPath.secretPath)
 
@@ -94,19 +89,6 @@
 		endpoint = endpointOW
 	} else {
 		endpoint = setPath.endPoint
-	}
-
-	for id, t := range addressConfig.Tokens {
-		tok := common.NewToken(id, t.Address, t.Decimals)
-		if t.Active {
-			if t.KNReserveSupport {
-				common.RegisterInternalActiveToken(tok)
-			} else {
-				common.RegisterExternalActiveToken(tok)
-			}
-		} else {
-			common.RegisterInactiveToken(tok)
-		}
 	}
 
 	bkendpoints := setPath.bkendpoints
@@ -151,18 +133,12 @@
 		Blockchain:              blockchain,
 		EthereumEndpoint:        endpoint,
 		BackupEthereumEndpoints: bkendpoints,
-<<<<<<< HEAD
-=======
-		SupportedTokens:         common.InternalTokens(),
-		WrapperAddress:          wrapperAddr,
-		PricingAddress:          pricingAddr,
-		ReserveAddress:          reserveAddr,
->>>>>>> df560f5c
 		ChainType:               chainType,
 		AuthEngine:              hmac512auth,
 		EnableAuthentication:    authEnbl,
 		Archive:                 s3archive,
 		World:                   world,
+		Setting:                 setting,
 	}
 
 	if enableStat {

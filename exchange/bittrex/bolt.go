--- conflicted
+++ resolved
@@ -42,17 +42,9 @@
 		return nil, err
 	}
 	// init buckets
-<<<<<<< HEAD
 	err = db.Update(func(tx *bolt.Tx) error {
 		if _, err := tx.CreateBucket([]byte(BITTREX_DEPOSIT_HISTORY)); err != nil {
 			log.Printf("Create bucket error: %s", err.Error())
-=======
-	db.Update(func(tx *bolt.Tx) error {
-		tx.CreateBucket([]byte(BITTREX_DEPOSIT_HISTORY))
-		_, err = tx.CreateBucketIfNotExists([]byte(TRADE_HISTORY))
-		if err != nil {
-			return err
->>>>>>> f1acb380
 		}
 		return nil
 	})

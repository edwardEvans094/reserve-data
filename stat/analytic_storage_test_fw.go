--- conflicted
+++ resolved
@@ -4,6 +4,7 @@
 	"encoding/json"
 	"fmt"
 	"log"
+	"os"
 )
 
 type AnalyticStorageTest struct {
@@ -61,12 +62,6 @@
 	// 	return fmt.Errorf("Expect pruned 1 record, got %d", nRecord)
 	// }
 
-<<<<<<< HEAD
-	// //test Backupfile
-	// if err = self.storage.BackupFile(fileName); err != nil {
-	// 	return err
-	// }
-=======
 	fileName := "testFile"
 	defer func() {
 		if err := os.Remove(fileName); err != nil {
@@ -89,6 +84,5 @@
 	if nRecord != 1 {
 		return fmt.Errorf("Expect pruned 1 record, got %d", nRecord)
 	}
->>>>>>> 3722af74
 	return err
 }
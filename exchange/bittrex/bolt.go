package bittrex

import (
	"bytes"
	"encoding/json"
	"errors"
	"fmt"
	"log"
	"strconv"

	"github.com/KyberNetwork/reserve-data/boltutil"
	"github.com/KyberNetwork/reserve-data/common"
	"github.com/boltdb/bolt"
)

const (
	BITTREX_DEPOSIT_HISTORY string = "bittrex_deposit_history"
	TRADE_HISTORY           string = "trade_history"
	MAX_GET_TRADE_HISTORY   uint64 = 3 * 86400000
)

type BoltStorage struct {
	db *bolt.DB
}

func NewBoltStorage(path string) (*BoltStorage, error) {
	// init instance
	var err error
	var db *bolt.DB
	db, err = bolt.Open(path, 0600, nil)
	if err != nil {
		return nil, err
	}
	// init buckets
	err = db.Update(func(tx *bolt.Tx) error {
		if _, err := tx.CreateBucket([]byte(BITTREX_DEPOSIT_HISTORY)); err != nil {
			log.Printf("Create bucket error: %s", err.Error())
		}
		return nil
	})
	storage := &BoltStorage{db}
	return storage, err
}

func (self *BoltStorage) IsNewBittrexDeposit(id uint64, actID common.ActivityID) bool {
	res := true
	err := self.db.View(func(tx *bolt.Tx) error {
		b := tx.Bucket([]byte(BITTREX_DEPOSIT_HISTORY))
		v := b.Get(boltutil.Uint64ToBytes(id))
		if v != nil && string(v) != actID.String() {
			log.Printf("bolt: stored act id - current act id: %s - %s", string(v), actID.String())
			res = false
		}
		return nil
	})
	if err != nil {
		log.Printf("Check new bittrex deposit error: %s", err.Error())
	}
	return res
}

func (self *BoltStorage) RegisterBittrexDeposit(id uint64, actID common.ActivityID) error {
	var err error
	err = self.db.Update(func(tx *bolt.Tx) error {
		b := tx.Bucket([]byte(BITTREX_DEPOSIT_HISTORY))
		// actIDBytes, _ := actID.MarshalText()
		actIDBytes, _ := actID.MarshalText()
<<<<<<< HEAD
		return b.Put(uint64ToBytes(id), actIDBytes)
=======
		err = b.Put(boltutil.Uint64ToBytes(id), actIDBytes)
		return nil
>>>>>>> 397b8026
	})
	return err
}

func (self *BoltStorage) StoreTradeHistory(data common.ExchangeTradeHistory) error {
	var err error
	err = self.db.Update(func(tx *bolt.Tx) error {
		b := tx.Bucket([]byte(TRADE_HISTORY))
		for pair, pairHistory := range data {
			pairBk, err := b.CreateBucketIfNotExists([]byte(pair))
			if err != nil {
				log.Printf("Cannot create pair history bucket: %s", err.Error())
				return err
			}
			for _, history := range pairHistory {
				idBytes := []byte(fmt.Sprintf("%s%s", strconv.FormatUint(history.Timestamp, 10), history.ID))
				dataJSON, err := json.Marshal(history)
				if err != nil {
					log.Printf("Cannot marshal history: %s", err.Error())
				}
				err = pairBk.Put(idBytes, dataJSON)
				if err != nil {
					log.Printf("Cannot put new data: %s", err.Error())
				}
			}
		}
		return err
	})
	return err
}

func (self *BoltStorage) GetTradeHistory(fromTime, toTime uint64) (common.ExchangeTradeHistory, error) {
	result := common.ExchangeTradeHistory{}
	var err error
	if toTime-fromTime > MAX_GET_TRADE_HISTORY {
		return result, errors.New(fmt.Sprintf("Time range is too broad, it must be smaller or equal to 3 days (miliseconds)"))
	}
	min := []byte(strconv.FormatUint(fromTime, 10))
	max := []byte(strconv.FormatUint(toTime, 10))
	err = self.db.View(func(tx *bolt.Tx) error {
		b := tx.Bucket([]byte(TRADE_HISTORY))
		c := b.Cursor()
		exchangeHistory := common.ExchangeTradeHistory{}
		for key, value := c.First(); key != nil && value == nil; key, value = c.Next() {
			pairBk := b.Bucket(key)
			pairsHistory := []common.TradeHistory{}
			pairCursor := pairBk.Cursor()
			for pairKey, history := pairCursor.Seek(min); pairKey != nil && bytes.Compare(pairKey, max) <= 0; pairKey, history = pairCursor.Next() {
				pairHistory := common.TradeHistory{}
				err = json.Unmarshal(history, &pairHistory)
				if err != nil {
					log.Printf("Cannot unmarshal history: %s", err.Error())
					return err
				}
				pairsHistory = append(pairsHistory, pairHistory)
			}
			exchangeHistory[common.TokenPairID(key)] = pairsHistory
		}
		result = exchangeHistory
		return nil
	})
	return result, err
}

func (self *BoltStorage) GetLastIDTradeHistory(exchange, pair string) (string, error) {
	history := common.TradeHistory{}
	err := self.db.Update(func(tx *bolt.Tx) error {
		b := tx.Bucket([]byte(TRADE_HISTORY))
		exchangeBk, err := b.CreateBucketIfNotExists([]byte(exchange))
		if err != nil {
			log.Printf("Cannot get exchange bucket: %s", err.Error())
			return err
		}
		pairBk, err := exchangeBk.CreateBucketIfNotExists([]byte(pair))
		if err != nil {
			log.Printf("Cannot get pair bucket: %s", err.Error())
			return err
		}
		k, v := pairBk.Cursor().Last()
		if k != nil {
			err = json.Unmarshal(v, &history)
			if err != nil {
				log.Printf("Cannot unmarshal history: %s", err.Error())
				return err
			}
		}
		return err
	})
	return history.ID, err
}<|MERGE_RESOLUTION|>--- conflicted
+++ resolved
@@ -65,12 +65,7 @@
 		b := tx.Bucket([]byte(BITTREX_DEPOSIT_HISTORY))
 		// actIDBytes, _ := actID.MarshalText()
 		actIDBytes, _ := actID.MarshalText()
-<<<<<<< HEAD
-		return b.Put(uint64ToBytes(id), actIDBytes)
-=======
-		err = b.Put(boltutil.Uint64ToBytes(id), actIDBytes)
-		return nil
->>>>>>> 397b8026
+		return b.Put(boltutil.Uint64ToBytes(id), actIDBytes)
 	})
 	return err
 }

--- conflicted
+++ resolved
@@ -2,7 +2,6 @@
 
 import (
 	"io/ioutil"
-	"log"
 	"os"
 	"path/filepath"
 	"testing"
@@ -34,11 +33,7 @@
 	}
 	defer func() {
 		if err := tearDownFn(); err != nil {
-<<<<<<< HEAD
-			log.Printf("Teardown error: %s", err.Error())
-=======
 			t.Error(err)
->>>>>>> 3722af74
 		}
 	}()
 	f(tester, t)

package cmd

import (
	"io"
	"io/ioutil"
	"log"
	"os"
	"path/filepath"
	"regexp"

	"github.com/KyberNetwork/reserve-data/blockchain"
	"github.com/KyberNetwork/reserve-data/cmd/configuration"
	"github.com/KyberNetwork/reserve-data/common"
	"github.com/KyberNetwork/reserve-data/common/archive"
	"github.com/KyberNetwork/reserve-data/common/blockchain/nonce"
	"github.com/KyberNetwork/reserve-data/core"
	"github.com/KyberNetwork/reserve-data/data"
	"github.com/KyberNetwork/reserve-data/data/fetcher"
	"github.com/KyberNetwork/reserve-data/stat"
	ethereum "github.com/ethereum/go-ethereum/common"
	"github.com/robfig/cron"
	"gopkg.in/natefinch/lumberjack.v2"
)

const (
	STARTING_BLOCK uint64 = 5069586
)

func backupLog(arch archive.Archive) {
	c := cron.New()
	c.AddFunc("@daily", func() {
		files, err := ioutil.ReadDir(logDir)
		if err != nil {
			log.Printf("ERROR: Log backup: Can not view log folder")
		}
		for _, file := range files {
			matched, err := regexp.MatchString("core.*\\.log", file.Name())
			if (!file.IsDir()) && (matched) && (err == nil) {
				log.Printf("File name is %s", file.Name())
				err := arch.UploadFile(arch.GetLogBucketName(), remoteLogPath, logDir+file.Name())
				if err != nil {
					log.Printf("ERROR: Log backup: Can not upload Log file %s", err)
				} else {
					var err error
					var ok bool
					if file.Name() != "core.log" {
						ok, err = arch.CheckFileIntergrity(arch.GetLogBucketName(), remoteLogPath, logDir+file.Name())
						if !ok || (err != nil) {
							log.Printf("ERROR: Log backup: File intergrity is corrupted")
						}
						err = os.Remove(logDir + file.Name())
					}
					if err != nil {
						log.Printf("ERROR: Log backup: Cannot remove local log file %s", err)
					} else {
						log.Printf("Log backup: backup file %s succesfully", file.Name())
					}
				}
			}
		}
		return
	})
	c.Start()
}

//set config log: Write log into a predefined file, and rotate log daily
//if stdoutLog is set, the log is also printed on stdout.
func configLog(stdoutLog bool) {
	logger := &lumberjack.Logger{
		Filename: filepath.Join(logDir, "core.log"),
		// MaxSize:  1, // megabytes
		MaxBackups: 0,
		MaxAge:     0, //days
		// Compress:   true, // disabled by default
	}

	if stdoutLog {
		mw := io.MultiWriter(os.Stdout, logger)
		log.SetOutput(mw)
	} else {
		log.SetOutput(logger)
	}
	log.SetFlags(log.LstdFlags | log.Lmicroseconds | log.Lshortfile)

	c := cron.New()
	c.AddFunc("@daily", func() { logger.Rotate() })
	c.Start()
}

func InitInterface(kyberENV string) {
	if base_url != configuration.Baseurl {
		log.Printf("Overwriting base URL with %s \n", base_url)
	}
	configuration.SetInterface(base_url)
}

// GetConfigFromENV: From ENV variable and overwriting instruction, build the config
func GetConfigFromENV(kyberENV string) *configuration.Config {
	log.Printf("Running in %s mode \n", kyberENV)
	var config *configuration.Config
	config = configuration.GetConfig(kyberENV,
		!noAuthEnable,
		endpointOW,
		noCore,
		enableStat)
	return config
}

func CreateBlockchain(config *configuration.Config, kyberENV string) (bc *blockchain.Blockchain, err error) {
	bc, err = blockchain.NewBlockchain(
		config.Blockchain,
<<<<<<< HEAD
=======
		config.WrapperAddress,
		config.PricingAddress,
		config.FeeBurnerAddress,
		config.NetworkAddress,
		config.ReserveAddress,
		config.WhitelistAddress,
		config.Setting,
>>>>>>> 6e30f888
	)
	if err != nil {
		panic(err)
	}
	// we need to implicitly add old contract addresses to production
	if kyberENV == common.PRODUCTION_MODE || kyberENV == common.MAINNET_MODE {
		bc.AddOldBurners(ethereum.HexToAddress("0x4E89bc8484B2c454f2F7B25b612b648c45e14A8e"))
	}
	tokens, err := config.Setting.GetInternalTokens()
	if err != nil {
		log.Panicf("Can't get the list of Internal Tokens for indices: %s", err)
	}
	err = bc.LoadAndSetTokenIndices(common.GetTokenAddressesList(tokens))
	if err != nil {
		log.Panicf("Can't load and set token indices: %s", err)
	}
	return
}

func CreateDataCore(config *configuration.Config, kyberENV string, bc *blockchain.Blockchain) (*data.ReserveData, *core.ReserveCore) {
	//get fetcher based on config and ENV == simulation.
	dataFetcher := fetcher.NewFetcher(
		config.FetcherStorage,
		config.FetcherGlobalStorage,
		config.World,
		config.FetcherRunner,
<<<<<<< HEAD
		kyberENV == mode.SIMULATION_MODE,
=======
		config.ReserveAddress,
		kyberENV == common.SIMULATION_MODE,
>>>>>>> 6e30f888
	)
	for _, ex := range config.FetcherExchanges {
		dataFetcher.AddExchange(ex)
	}
	nonceCorpus := nonce.NewTimeWindow(config.BlockchainSigner.GetAddress(), 2000)
	nonceDeposit := nonce.NewTimeWindow(config.DepositSigner.GetAddress(), 10000)
	bc.RegisterPricingOperator(config.BlockchainSigner, nonceCorpus)
	bc.RegisterDepositOperator(config.DepositSigner, nonceDeposit)
	dataFetcher.SetBlockchain(bc)
	rData := data.NewReserveData(
		config.DataStorage,
		dataFetcher,
		config.DataControllerRunner,
		config.Archive,
		config.DataGlobalStorage,
		config.Exchanges,
		config.Setting,
	)

	rCore := core.NewReserveCore(bc, config.ActivityStorage)
	return rData, rCore
}

func CreateStat(config *configuration.Config, kyberENV string, bc *blockchain.Blockchain) *stat.ReserveStats {
	var deployBlock uint64
	if kyberENV == common.MAINNET_MODE || kyberENV == common.PRODUCTION_MODE || kyberENV == common.DEV_MODE {
		deployBlock = STARTING_BLOCK
	}
	statFetcher := stat.NewFetcher(
		config.StatStorage,
		config.LogStorage,
		config.RateStorage,
		config.UserStorage,
		config.FeeSetRateStorage,
		config.StatFetcherRunner,
		deployBlock,
		deployBlock,
		config.EtherscanApiKey,
	)
	statFetcher.SetBlockchain(bc)
	rStat := stat.NewReserveStats(
		config.AnalyticStorage,
		config.StatStorage,
		config.LogStorage,
		config.RateStorage,
		config.UserStorage,
		config.FeeSetRateStorage,
		config.StatControllerRunner,
		statFetcher,
		config.Archive,
	)
	return rStat
}<|MERGE_RESOLUTION|>--- conflicted
+++ resolved
@@ -109,16 +109,7 @@
 func CreateBlockchain(config *configuration.Config, kyberENV string) (bc *blockchain.Blockchain, err error) {
 	bc, err = blockchain.NewBlockchain(
 		config.Blockchain,
-<<<<<<< HEAD
-=======
-		config.WrapperAddress,
-		config.PricingAddress,
-		config.FeeBurnerAddress,
-		config.NetworkAddress,
-		config.ReserveAddress,
-		config.WhitelistAddress,
 		config.Setting,
->>>>>>> 6e30f888
 	)
 	if err != nil {
 		panic(err)
@@ -145,12 +136,7 @@
 		config.FetcherGlobalStorage,
 		config.World,
 		config.FetcherRunner,
-<<<<<<< HEAD
 		kyberENV == mode.SIMULATION_MODE,
-=======
-		config.ReserveAddress,
-		kyberENV == common.SIMULATION_MODE,
->>>>>>> 6e30f888
 	)
 	for _, ex := range config.FetcherExchanges {
 		dataFetcher.AddExchange(ex)

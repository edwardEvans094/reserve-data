--- conflicted
+++ resolved
@@ -79,8 +79,9 @@
 		tx.CreateBucket([]byte(TRADE_HISTORY))
 		tx.CreateBucket([]byte(ENABLE_REBALANCE))
 		tx.CreateBucket([]byte(SETRATE_CONTROL))
-<<<<<<< HEAD
 		tx.CreateBucket([]byte(TRADE_STATS_BUCKET))
+		tx.CreateBucket([]byte(PENDING_PWI_EQUATION))
+		tx.CreateBucket([]byte(PWI_EQUATION))
 
 		tradeStatsBk := tx.Bucket([]byte(TRADE_STATS_BUCKET))
 		metrics := []string{ASSETS_VOLUME_BUCKET, BURN_FEE_BUCKET, WALLET_FEE_BUCKET, USER_VOLUME_BUCKET}
@@ -93,10 +94,7 @@
 				metricBk.CreateBucket([]byte(freq))
 			}
 		}
-=======
-		tx.CreateBucket([]byte(PENDING_PWI_EQUATION))
-		tx.CreateBucket([]byte(PWI_EQUATION))
->>>>>>> bfb258a3
+
 		return nil
 	})
 	storage := &BoltStorage{sync.RWMutex{}, db, 0, 0}

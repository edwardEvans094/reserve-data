--- conflicted
+++ resolved
@@ -645,17 +645,12 @@
 
 func (self *Fetcher) ReserveSupportedTokens(reserve ethereum.Address) ([]common.Token, error) {
 	tokens := []common.Token{}
-<<<<<<< HEAD
 	reserveAddr, err := settings.GetAddress("reserve")
 	if err != nil {
 		return tokens, err
 	}
 	if reserve == reserveAddr {
 		internalTokens, err := settings.GetInternalTokens()
-=======
-	if reserve == self.reserveAddress {
-		internalTokens, err := self.setting.GetInternalTokens()
->>>>>>> 6e30f888
 		if err != nil {
 			log.Printf("ERROR: Can not get internal tokens: %s", err)
 			return tokens, err

package configuration

import (
	"log"
	"path/filepath"

	"github.com/KyberNetwork/reserve-data/common"
	"github.com/KyberNetwork/reserve-data/common/archive"
	"github.com/KyberNetwork/reserve-data/common/blockchain"
	"github.com/KyberNetwork/reserve-data/http"
	"github.com/KyberNetwork/reserve-data/settings"
	settingstorage "github.com/KyberNetwork/reserve-data/settings/storage"
	"github.com/KyberNetwork/reserve-data/world"
	"github.com/ethereum/go-ethereum/ethclient"
	"github.com/ethereum/go-ethereum/rpc"
)

const (
	settingDBFileName string = "setting.db"
)

func GetChainType(kyberENV string) string {
	switch kyberENV {
	case common.MAINNET_MODE, common.PRODUCTION_MODE:
		return "byzantium"
	case common.DEV_MODE:
		return "homestead"
	case common.KOVAN_MODE:
		return "homestead"
	case common.STAGING_MODE:
		return "byzantium"
	case common.SIMULATION_MODE, common.ANALYTIC_DEV_MODE:
		return "homestead"
	case common.ROPSTEN_MODE:
		return "byzantium"
	default:
		return "homestead"
	}
}

func GetConfigPaths(kyberENV string) SettingPaths {
	// common.PRODUCTION_MODE and common.MAINNET_MODE are same thing.
	if kyberENV == common.PRODUCTION_MODE {
		kyberENV = common.MAINNET_MODE
	}

	if sp, ok := ConfigPaths[kyberENV]; ok {
		return sp
	}
	log.Println("Environment setting paths is not found, using dev...")
	return ConfigPaths[common.DEV_MODE]
}

func GetSetting(setPath SettingPaths) (*settings.Settings, error) {
	boltSettingStorage, err := settingstorage.NewBoltSettingStorage(filepath.Join(common.CmdDirLocation(), settingDBFileName))
	if err != nil {
		return nil, err
	}
	tokenSetting, err := settings.NewTokenSetting(boltSettingStorage)
	if err != nil {
		return nil, err
	}
	addressSetting, err := settings.NewAddressSetting(boltSettingStorage)
	if err != nil {
		return nil, err
	}
	exchangeSetting, err := settings.NewExchangeSetting(boltSettingStorage)
	if err != nil {
		return nil, err
	}
	setting, err := settings.NewSetting(
		tokenSetting,
		addressSetting,
		exchangeSetting,
		settings.WithHandleEmptyToken(setPath.settingPath),
		settings.WithHandleEmptyAddress(setPath.settingPath),
		settings.WithHandleEmptyFee(setPath.feePath),
		settings.WithHandleEmptyMinDeposit(filepath.Join(common.CmdDirLocation(), "min_deposit.json")),
		settings.WithHandleEmptyDepositAddress(setPath.settingPath),
		settings.WithHandleEmptyExchangeInfo())
	return setting, err
}

func GetConfig(kyberENV string, authEnbl bool, endpointOW string, noCore, enableStat bool) *Config {
	setPath := GetConfigPaths(kyberENV)
<<<<<<< HEAD
	world, err := world.NewTheWorld(kyberENV, setPath.secretPath)
=======

	theWorld, err := world.NewTheWorld(kyberENV, setPath.secretPath)
>>>>>>> bedac98f
	if err != nil {
		panic("Can't init the world (which is used to get global data), err " + err.Error())
	}

	hmac512auth := http.NewKNAuthenticationFromFile(setPath.secretPath)
	setting, err := GetSetting(setPath)
	if err != nil {
		log.Panicf("Failed to create setting: %s", err.Error())
	}
	var endpoint string
	if endpointOW != "" {
		log.Printf("overwriting Endpoint with %s\n", endpointOW)
		endpoint = endpointOW
	} else {
		endpoint = setPath.endPoint
	}

	bkendpoints := setPath.bkendpoints
	chainType := GetChainType(kyberENV)

	//set client & endpoint
	client, err := rpc.Dial(endpoint)
	if err != nil {
		panic(err)
	}
	infura := ethclient.NewClient(client)
	bkclients := map[string]*ethclient.Client{}
	var callClients []*ethclient.Client
	for _, ep := range bkendpoints {
		var bkclient *ethclient.Client
		bkclient, err = ethclient.Dial(ep)
		if err != nil {
			log.Printf("Cannot connect to %s, err %s. Ignore it.", ep, err)
		} else {
			bkclients[ep] = bkclient
			callClients = append(callClients, bkclient)
		}
	}

	blockchain := blockchain.NewBaseBlockchain(
		client, infura, map[string]*blockchain.Operator{},
		blockchain.NewBroadcaster(bkclients),
		blockchain.NewCMCEthUSDRate(),
		chainType,
		blockchain.NewContractCaller(callClients, setPath.bkendpoints),
	)

	if !authEnbl {
		log.Printf("\nWARNING: No authentication mode\n")
	}
	awsConf, err := archive.GetAWSconfigFromFile(setPath.secretPath)
	if err != nil {
		panic(err)
	}
	s3archive := archive.NewS3Archive(awsConf)
	config := &Config{
		Blockchain:              blockchain,
		EthereumEndpoint:        endpoint,
		BackupEthereumEndpoints: bkendpoints,
		ChainType:               chainType,
		AuthEngine:              hmac512auth,
		EnableAuthentication:    authEnbl,
		Archive:                 s3archive,
<<<<<<< HEAD
		World:                   world,
		Setting:                 setting,
=======
		World:                   theWorld,
>>>>>>> bedac98f
	}

	if enableStat {
		config.AddStatConfig(setPath)
	}
	if !noCore {
		config.AddCoreConfig(setPath, kyberENV)
	}
	return config
}<|MERGE_RESOLUTION|>--- conflicted
+++ resolved
@@ -83,12 +83,8 @@
 
 func GetConfig(kyberENV string, authEnbl bool, endpointOW string, noCore, enableStat bool) *Config {
 	setPath := GetConfigPaths(kyberENV)
-<<<<<<< HEAD
-	world, err := world.NewTheWorld(kyberENV, setPath.secretPath)
-=======
 
 	theWorld, err := world.NewTheWorld(kyberENV, setPath.secretPath)
->>>>>>> bedac98f
 	if err != nil {
 		panic("Can't init the world (which is used to get global data), err " + err.Error())
 	}
@@ -152,12 +148,8 @@
 		AuthEngine:              hmac512auth,
 		EnableAuthentication:    authEnbl,
 		Archive:                 s3archive,
-<<<<<<< HEAD
-		World:                   world,
+		World:                   theWorld,
 		Setting:                 setting,
-=======
-		World:                   theWorld,
->>>>>>> bedac98f
 	}
 
 	if enableStat {

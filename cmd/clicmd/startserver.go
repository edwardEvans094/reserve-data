--- conflicted
+++ resolved
@@ -100,40 +100,11 @@
 
 	//Create Data and Core, run if not in dry mode
 	if !noCore {
-<<<<<<< HEAD
 		rData, rCore = CreateDataCore(config, kyberENV, bc)
 		if !dryrun {
 			if kyberENV != "simulation" {
 				rData.RunStorageController()
 			}
-=======
-		nonceCorpus := nonce.NewTimeWindow(config.BlockchainSigner.GetAddress(), 2000)
-		nonceDeposit := nonce.NewTimeWindow(config.DepositSigner.GetAddress(), 10000)
-		bc.RegisterPricingOperator(config.BlockchainSigner, nonceCorpus)
-		bc.RegisterDepositOperator(config.DepositSigner, nonceDeposit)
-	}
-
-	// we need to implicitly add old contract addresses to production
-	if kyberENV == "production" || kyberENV == "mainnet" {
-		// bc.AddOldNetwork(...)
-		bc.AddOldBurners(ethereum.HexToAddress("0x4E89bc8484B2c454f2F7B25b612b648c45e14A8e"))
-	}
-
-	for _, token := range config.SupportedTokens {
-		bc.AddToken(token)
-	}
-	err = bc.LoadAndSetTokenIndices()
-	if err != nil {
-		fmt.Printf("Can't load and set token indices: %s\n", err)
-	} else {
-		if !noCore {
-			dataFetcher.SetBlockchain(bc)
-			rData = data.NewReserveData(
-				config.DataStorage,
-				config.DataGlobalStorage,
-				dataFetcher,
-			)
->>>>>>> f77fe775
 			rData.Run()
 		}
 	}
@@ -147,7 +118,6 @@
 			}
 			rStat.Run()
 		}
-<<<<<<< HEAD
 	}
 
 	//Create Server
@@ -155,6 +125,7 @@
 	server := http.NewHTTPServer(
 		rData, rCore, rStat,
 		config.MetricStorage,
+		config.Exchanges,
 		servPortStr,
 		config.EnableAuthentication,
 		config.AuthEngine,
@@ -165,19 +136,6 @@
 		server.Run()
 	} else {
 		log.Printf("Dry run finished. All configs are corrected")
-=======
-		servPortStr := fmt.Sprintf(":%d", servPort)
-		server := http.NewHTTPServer(
-			rData, rCore, rStat,
-			config.MetricStorage,
-			config.Exchanges,
-			servPortStr,
-			config.EnableAuthentication,
-			config.AuthEngine,
-			kyberENV,
-		)
-		server.Run()
->>>>>>> f77fe775
 	}
 }
 

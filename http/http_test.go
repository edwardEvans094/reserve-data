package http

import (
	"encoding/json"
	"io/ioutil"
	"net/http"
	"net/http/httptest"
	"net/url"
	"os"
	"path/filepath"
	"reflect"
	"testing"

	"github.com/KyberNetwork/reserve-data/common"
	"github.com/KyberNetwork/reserve-data/core"
	"github.com/KyberNetwork/reserve-data/data"
	"github.com/KyberNetwork/reserve-data/data/storage"
	"github.com/KyberNetwork/reserve-data/http/httputil"
	"github.com/KyberNetwork/reserve-data/metric"
	"github.com/KyberNetwork/reserve-data/settings"
	"github.com/gin-gonic/gin"
)

type assertFn func(t *testing.T, resp *httptest.ResponseRecorder)

type testCase struct {
	msg      string
	endpoint string
	method   string
	data     string
	assert   assertFn
}

func newAssertGetEquation(expectedData []byte) assertFn {
	return func(t *testing.T, resp *httptest.ResponseRecorder) {
		t.Helper()

		var expected metric.PWIEquationRequestV2
		if resp.Code != http.StatusOK {
			t.Fatalf("wrong return code, expected: %d, got: %d", http.StatusOK, resp.Code)
		}

		type responseBody struct {
			Success bool
			Data    metric.PWIEquationRequestV2
		}

		decoded := responseBody{}
		if aErr := json.NewDecoder(resp.Body).Decode(&decoded); aErr != nil {
			t.Fatal(aErr)
		}

		if decoded.Success != true {
			t.Errorf("wrong success status, expected: %t, got: %t", true, decoded.Success)
		}

		t.Logf("returned pending PWI equation request: %v", decoded.Data)

		if len(decoded.Data) != 2 {
			t.Fatalf("wrong number of tokens, expected: %d, got %d", 2, len(decoded.Data))
		}

		if aErr := json.Unmarshal(expectedData, &expected); aErr != nil {
			t.Fatal(aErr)
		}

		if !reflect.DeepEqual(expected, decoded.Data) {
			t.Logf("expected data doesn't match: %v, decoded: %v", expected, decoded)
		}
	}
}

func testHTTPRequest(t *testing.T, tc testCase, handler http.Handler) {
	t.Helper()

	req, tErr := http.NewRequest(tc.method, tc.endpoint, nil)
	if tErr != nil {
		t.Fatal(tErr)
	}

	if tc.data != "" {
		form := url.Values{}
		form.Add("data", tc.data)
		req.PostForm = form
		req.Header.Add("Content-Type", "application/x-www-form-urlencoded")
	}

	resp := httptest.NewRecorder()
	handler.ServeHTTP(resp, req)
	tc.assert(t, resp)
}

func TestHTTPServerPWIEquationV2(t *testing.T) {
	const (
		storePendingPWIEquationV2Endpoint = "/v2/set-pwis-equation"
		getPendingPWIEquationV2Endpoint   = "/v2/pending-pwis-equation"
		confirmPWIEquationV2              = "/v2/confirm-pwis-equation"
		rejectPWIEquationV2               = "/v2/reject-pwis-equation"
		getPWIEquationV2                  = "/v2/pwis-equation"
		testDataV1                        = `EOS_750_500_0.25|ETH_750_500_0.25`
		testData                          = `{
  "EOS": {
    "bid": {
      "a": 750,
      "B": 500,
      "c": 0.25,
      "min_min_spread": 0,
      "price_multiply_factor": 0
    },
    "ask": {
      "a": 750,
      "B": 500,
      "c": 0.25,
      "min_min_spread": 0,
      "price_multiply_factor": 0
    }
  },
  "ETH": {
    "bid": {
      "a": 750,
      "B": 500,
      "c": 0.25,
      "min_min_spread": 0,
      "price_multiply_factor": 0
    },
    "ask": {
      "a": 750,
      "B": 500,
      "c": 0.25,
      "min_min_spread": 0,
      "price_multiply_factor": 0
    }
  }
}
`
		testDataWrongConfirmation = `{
  "EOS": {
    "bid": {
      "a": 751,
      "B": 500,
      "c": 0,
      "min_min_spread": 0,
      "price_multiply_factor": 0
    },
    "ask": {
      "a": 800,
      "B": 600,
      "c": 0,
      "min_min_spread": 0,
      "price_multiply_factor": 0
    }
  },
  "ETH": {
    "bid": {
      "a": 750,
      "B": 500,
      "c": 0,
      "min_min_spread": 0,
      "price_multiply_factor": 0
    },
    "ask": {
      "a": 800,
      "B": 600,
      "c": 0,
      "min_min_spread": 0,
      "price_multiply_factor": 0
    }
  }
}
`
		testDataUnsupported = `{
  "OMG": {
    "bid": {
      "a": 750,
      "B": 500,
      "c": 0,
      "min_min_spread": 0,
      "price_multiply_factor": 0
    },
    "ask": {
      "a": 800,
      "B": 600,
      "c": 0,
      "min_min_spread": 0,
      "price_multiply_factor": 0
    }
  }
`
		testDataConfirmation = `{
	"ETH": {
		"bid": {
		  "a": 750,
		  "B": 500,
		  "c": 0.25,
		  "min_min_spread": 0,
		  "price_multiply_factor": 0
		},
		"ask": {
		  "a": 750,
		  "B": 500,
		  "c": 0.25,
		  "min_min_spread": 0,
		  "price_multiply_factor": 0
		}
	  },
	"EOS": {
		"bid": {
		"a": 750,
		"B": 500,
		"c": 0.25,
		"min_min_spread": 0,
		"price_multiply_factor": 0
		},
		"ask": {
		"a": 750,
		"B": 500,
		"c": 0.25,
		"min_min_spread": 0,
		"price_multiply_factor": 0
		}
	}
}
	`
	)

	tmpDir, err := ioutil.TempDir("", "test_pwi_equation_v2")
	if err != nil {
		t.Fatal(err)
	}

	defer func() {
		if rErr := os.RemoveAll(tmpDir); rErr != nil {
			t.Error(rErr)
		}
	}()
<<<<<<< HEAD
	setting := settings.NewSetting(filepath.Join(tmpDir, "token.db"), filepath.Join(tmpDir, "address.db"), "")
=======
	setting := settings.NewSetting(filepath.Join(tmpDir, "token.db"))
>>>>>>> cca47fdb
	err = setting.UpdateToken(common.Token{
		ID:       "EOS",
		Address:  "xxx",
		Internal: true,
		Active:   true,
	})
	if err != nil {
		t.Fatal(err)
	}
	err = setting.UpdateToken(common.Token{
		ID:       "ETH",
		Address:  "xxx",
		Internal: true,
		Active:   true,
	})
	if err != nil {
		t.Fatal(err)
	}
	st, err := storage.NewBoltStorage(filepath.Join(tmpDir, "test.db"))
	if err != nil {
		t.Fatal(err)
	}

	s := HTTPServer{
		app:         data.NewReserveData(st, nil, nil, nil, nil, nil, setting),
		core:        core.NewReserveCore(nil, st, setting),
		metric:      st,
		authEnabled: false,
		r:           gin.Default(),
		setting:     setting}
	s.register()

	var tests = []testCase{
		{
			msg:      "invalid post form",
			endpoint: storePendingPWIEquationV2Endpoint,
			method:   http.MethodPost,
			data:     `{"invalid_key": "invalid_value"}`,
			assert:   httputil.ExpectFailure,
		},
		{
			msg:      "getting non exists pending equation",
			endpoint: getPendingPWIEquationV2Endpoint,
			method:   http.MethodGet,
			assert:   httputil.ExpectFailure,
		},
		{
			msg:      "getting non exists equation",
			endpoint: getPWIEquationV2,
			method:   http.MethodGet,
			assert:   httputil.ExpectFailure,
		},
		{
			msg:      "setting equation v1 pending",
			endpoint: "/set-pwis-equation",
			method:   http.MethodPost,
			data:     testDataV1,
			assert:   httputil.ExpectSuccess,
		},
		{
			msg:      "confirm equation v1 pending",
			endpoint: "/confirm-pwis-equation",
			method:   http.MethodPost,
			data:     testDataV1,
			assert:   httputil.ExpectSuccess,
		},
		{
			msg:      "getting fallback v1 equation",
			endpoint: getPWIEquationV2,
			method:   http.MethodGet,
			assert:   newAssertGetEquation([]byte(testData)),
		},
		{
			msg:      "unsupported token",
			endpoint: storePendingPWIEquationV2Endpoint,
			method:   http.MethodPost,
			data:     testDataUnsupported,
			assert:   httputil.ExpectFailure,
		},
		{
			msg:      "confirm when no pending equation request exists",
			endpoint: confirmPWIEquationV2,
			method:   http.MethodPost,
			data:     testData,
			assert:   httputil.ExpectFailure,
		},
		{
			msg:      "reject when no pending equation request exists",
			endpoint: rejectPWIEquationV2,
			method:   http.MethodPost,
			assert:   httputil.ExpectFailure,
		},
		{
			msg:      "valid post form",
			endpoint: storePendingPWIEquationV2Endpoint,
			method:   http.MethodPost,
			data:     testData,
			assert:   httputil.ExpectSuccess,
		},
		{
			msg:      "setting when pending exists",
			endpoint: storePendingPWIEquationV2Endpoint,
			method:   http.MethodPost,
			data:     testData,
			assert:   httputil.ExpectFailure,
		},
		{
			msg:      "getting existing pending equation",
			endpoint: getPendingPWIEquationV2Endpoint,
			method:   http.MethodGet,
			assert:   newAssertGetEquation([]byte(testData)),
		},
		{
			msg:      "confirm with wrong data",
			endpoint: confirmPWIEquationV2,
			method:   http.MethodPost,
			data:     testDataWrongConfirmation,
			assert:   httputil.ExpectFailure,
		},
		{
			msg:      "confirm with correct data",
			endpoint: confirmPWIEquationV2,
			method:   http.MethodPost,
			data:     testDataConfirmation,
			assert:   httputil.ExpectSuccess,
		},
		{
			msg:      "getting exists equation",
			endpoint: getPWIEquationV2,
			method:   http.MethodGet,
			assert:   newAssertGetEquation([]byte(testData)),
		},
		{
			msg:      "valid post form",
			endpoint: storePendingPWIEquationV2Endpoint,
			method:   http.MethodPost,
			data:     testData,
			assert:   httputil.ExpectSuccess,
		},
		{
			msg:      "reject when there is pending equation",
			endpoint: rejectPWIEquationV2,
			method:   http.MethodPost,
			data:     "some random post form or this request will be unauthenticated",
			assert:   httputil.ExpectSuccess,
		},
	}

	for _, tc := range tests {
		t.Run(tc.msg, func(t *testing.T) { testHTTPRequest(t, tc, s.r) })
	}
}<|MERGE_RESOLUTION|>--- conflicted
+++ resolved
@@ -233,11 +233,7 @@
 			t.Error(rErr)
 		}
 	}()
-<<<<<<< HEAD
-	setting := settings.NewSetting(filepath.Join(tmpDir, "token.db"), filepath.Join(tmpDir, "address.db"), "")
-=======
-	setting := settings.NewSetting(filepath.Join(tmpDir, "token.db"))
->>>>>>> cca47fdb
+	setting := settings.NewSetting(filepath.Join(tmpDir, "token.db"), filepath.Join(tmpDir, "address.db"))
 	err = setting.UpdateToken(common.Token{
 		ID:       "EOS",
 		Address:  "xxx",

package cmd

import (
	"io"
	"io/ioutil"
	"log"
	"os"
	"regexp"

	"github.com/KyberNetwork/reserve-data/blockchain"
	"github.com/KyberNetwork/reserve-data/cmd/configuration"
	"github.com/KyberNetwork/reserve-data/cmd/configuration/mode"
	"github.com/KyberNetwork/reserve-data/common"
	"github.com/KyberNetwork/reserve-data/common/archive"
	"github.com/KyberNetwork/reserve-data/common/blockchain/nonce"
	"github.com/KyberNetwork/reserve-data/core"
	"github.com/KyberNetwork/reserve-data/data"
	"github.com/KyberNetwork/reserve-data/data/fetcher"
	"github.com/KyberNetwork/reserve-data/settings"
	"github.com/KyberNetwork/reserve-data/stat"
	ethereum "github.com/ethereum/go-ethereum/common"
	"github.com/robfig/cron"
	"gopkg.in/natefinch/lumberjack.v2"
)

const (
	STARTING_BLOCK uint64 = 5069586
)

func backupLog(arch archive.Archive) {
	c := cron.New()
	c.AddFunc("@daily", func() {
		files, err := ioutil.ReadDir(LOG_PATH)
		if err != nil {
			log.Printf("ERROR: Log backup: Can not view log folder")
		}
		for _, file := range files {
			matched, err := regexp.MatchString("core.*\\.log", file.Name())
			if (!file.IsDir()) && (matched) && (err == nil) {
				log.Printf("File name is %s", file.Name())
				err := arch.UploadFile(arch.GetLogBucketName(), REMOTE_LOG_PATH, LOG_PATH+file.Name())
				if err != nil {
					log.Printf("ERROR: Log backup: Can not upload Log file %s", err)
				} else {
					var err error
					var ok bool
					if file.Name() != "core.log" {
						ok, err = arch.CheckFileIntergrity(arch.GetLogBucketName(), REMOTE_LOG_PATH, LOG_PATH+file.Name())
						if !ok || (err != nil) {
							log.Printf("ERROR: Log backup: File intergrity is corrupted")
						}
						err = os.Remove(LOG_PATH + file.Name())
					}
					if err != nil {
						log.Printf("ERROR: Log backup: Cannot remove local log file %s", err)
					} else {
						log.Printf("Log backup: backup file %s succesfully", file.Name())
					}
				}
			}
		}
		return
	})
	c.Start()
}

//set config log: Write log into a predefined file, and rotate log daily
//if stdoutLog is set, the log is also printed on stdout.
func configLog(stdoutLog bool) {
	logger := &lumberjack.Logger{
		Filename: "/go/src/github.com/KyberNetwork/reserve-data/log/core.log",
		// MaxSize:  1, // megabytes
		MaxBackups: 0,
		MaxAge:     0, //days
		// Compress:   true, // disabled by default
	}

	if stdoutLog {
		mw := io.MultiWriter(os.Stdout, logger)
		log.SetOutput(mw)
	} else {
		log.SetOutput(logger)
	}
	log.SetFlags(log.LstdFlags | log.Lmicroseconds | log.Lshortfile)

	c := cron.New()
	c.AddFunc("@daily", func() { logger.Rotate() })
	c.Start()
}

func InitInterface(kyberENV string) {
	if base_url != configuration.Baseurl {
		log.Printf("Overwriting base URL with %s \n", base_url)
	}
	configuration.SetInterface(base_url)
}

// GetConfigFromENV: From ENV variable and overwriting instruction, build the config
func GetConfigFromENV(kyberENV string) *configuration.Config {
	log.Printf("Running in %s mode \n", kyberENV)
	var config *configuration.Config
	config = configuration.GetConfig(kyberENV,
		!noAuthEnable,
		endpointOW,
		noCore,
		enableStat)
	return config
}

func CreateBlockchain(config *configuration.Config, kyberENV string) (bc *blockchain.Blockchain, err error) {
	bc, err = blockchain.NewBlockchain(
		config.Blockchain,
	)
	if err != nil {
		panic(err)
	}
	// we need to implicitly add old contract addresses to production
<<<<<<< HEAD
	if kyberENV == "production" || kyberENV == "mainnet" {
=======
	if kyberENV == mode.PRODUCTION_MODE || kyberENV == mode.MAINNET_MODE {
>>>>>>> d0b3842e
		bc.AddOldBurners(ethereum.HexToAddress("0x4E89bc8484B2c454f2F7B25b612b648c45e14A8e"))
	}
	tokens, err := settings.GetInternalTokens()
	if err != nil {
		log.Panicf("Can't get the list of Internal Tokens for indices: %s", err)
	}
	err = bc.LoadAndSetTokenIndices(common.GetTokenAddressesList(tokens))
	if err != nil {
		log.Panicf("Can't load and set token indices: %s", err)
	}
	return
}

func CreateDataCore(config *configuration.Config, kyberENV string, bc *blockchain.Blockchain) (*data.ReserveData, *core.ReserveCore) {
	//get fetcher based on config and ENV == simulation.
	dataFetcher := fetcher.NewFetcher(
		config.FetcherStorage,
		config.FetcherGlobalStorage,
		config.World,
		config.FetcherRunner,
<<<<<<< HEAD
		kyberENV == "simulation",
=======
		config.ReserveAddress,
		kyberENV == mode.SIMULATION_MODE,
>>>>>>> d0b3842e
	)
	for _, ex := range config.FetcherExchanges {
		dataFetcher.AddExchange(ex)
	}
	nonceCorpus := nonce.NewTimeWindow(config.BlockchainSigner.GetAddress(), 2000)
	nonceDeposit := nonce.NewTimeWindow(config.DepositSigner.GetAddress(), 10000)
	bc.RegisterPricingOperator(config.BlockchainSigner, nonceCorpus)
	bc.RegisterDepositOperator(config.DepositSigner, nonceDeposit)
	dataFetcher.SetBlockchain(bc)
	rData := data.NewReserveData(
		config.DataStorage,
		dataFetcher,
		config.DataControllerRunner,
		config.Archive,
		config.DataGlobalStorage,
		config.Exchanges,
	)

	rCore := core.NewReserveCore(bc, config.ActivityStorage)
	return rData, rCore
}

func CreateStat(config *configuration.Config, kyberENV string, bc *blockchain.Blockchain) *stat.ReserveStats {
	var deployBlock uint64
	if kyberENV == mode.MAINNET_MODE || kyberENV == mode.PRODUCTION_MODE || kyberENV == mode.DEV_MODE {
		deployBlock = STARTING_BLOCK
	}
	statFetcher := stat.NewFetcher(
		config.StatStorage,
		config.LogStorage,
		config.RateStorage,
		config.UserStorage,
		config.FeeSetRateStorage,
		config.StatFetcherRunner,
		deployBlock,
		deployBlock,
		config.EtherscanApiKey,
	)
	statFetcher.SetBlockchain(bc)
	rStat := stat.NewReserveStats(
		config.AnalyticStorage,
		config.StatStorage,
		config.LogStorage,
		config.RateStorage,
		config.UserStorage,
		config.FeeSetRateStorage,
		config.StatControllerRunner,
		statFetcher,
		config.Archive,
	)
	return rStat
}<|MERGE_RESOLUTION|>--- conflicted
+++ resolved
@@ -115,11 +115,7 @@
 		panic(err)
 	}
 	// we need to implicitly add old contract addresses to production
-<<<<<<< HEAD
-	if kyberENV == "production" || kyberENV == "mainnet" {
-=======
 	if kyberENV == mode.PRODUCTION_MODE || kyberENV == mode.MAINNET_MODE {
->>>>>>> d0b3842e
 		bc.AddOldBurners(ethereum.HexToAddress("0x4E89bc8484B2c454f2F7B25b612b648c45e14A8e"))
 	}
 	tokens, err := settings.GetInternalTokens()
@@ -140,12 +136,7 @@
 		config.FetcherGlobalStorage,
 		config.World,
 		config.FetcherRunner,
-<<<<<<< HEAD
-		kyberENV == "simulation",
-=======
-		config.ReserveAddress,
 		kyberENV == mode.SIMULATION_MODE,
->>>>>>> d0b3842e
 	)
 	for _, ex := range config.FetcherExchanges {
 		dataFetcher.AddExchange(ex)

package http

import (
	"errors"
	"fmt"
	"log"
	"math/big"
	"net/http"
	"net/url"
	"strconv"
	"strings"
	"time"

	"github.com/KyberNetwork/reserve-data"
	"github.com/KyberNetwork/reserve-data/common"
	"github.com/KyberNetwork/reserve-data/metric"
	ethereum "github.com/ethereum/go-ethereum/common"
	"github.com/ethereum/go-ethereum/common/hexutil"
	raven "github.com/getsentry/raven-go"
	"github.com/gin-contrib/cors"
	"github.com/gin-contrib/sentry"
	"github.com/gin-gonic/gin"
)

type HTTPServer struct {
	app         reserve.ReserveData
	core        reserve.ReserveCore
	stat        reserve.ReserveStats
	metric      metric.MetricStorage
	host        string
	authEnabled bool
	auth        Authentication
	r           *gin.Engine
}

const (
	MAX_TIMESPOT   uint64 = 18446744073709551615
	MAX_DATA_SIZE  int    = 1000000 //1 Megabyte in byte
	START_TIMEZONE int64  = -11
	END_TIMEZONE   int64  = 14
)

func getTimePoint(c *gin.Context, useDefault bool) uint64 {
	timestamp := c.DefaultQuery("timestamp", "")
	if timestamp == "" {
		if useDefault {
			log.Printf("Interpreted timestamp to default - %d\n", MAX_TIMESPOT)
			return MAX_TIMESPOT
		} else {
			timepoint := common.GetTimepoint()
			log.Printf("Interpreted timestamp to current time - %d\n", timepoint)
			return uint64(timepoint)
		}
	} else {
		timepoint, err := strconv.ParseUint(timestamp, 10, 64)
		if err != nil {
			log.Printf("Interpreted timestamp(%s) to default - %d", timestamp, MAX_TIMESPOT)
			return MAX_TIMESPOT
		} else {
			log.Printf("Interpreted timestamp(%s) to %d", timestamp, timepoint)
			return timepoint
		}
	}
}

func IsIntime(nonce string) bool {
	serverTime := common.GetTimepoint()
	log.Printf("Server time: %d, None: %s", serverTime, nonce)
	nonceInt, err := strconv.ParseInt(nonce, 10, 64)
	if err != nil {
		log.Printf("IsIntime returns false, err: %v", err)
		return false
	}
	difference := nonceInt - int64(serverTime)
	if difference < -30000 || difference > 30000 {
		log.Printf("IsIntime returns false, nonce: %d, serverTime: %d, difference: %d", nonceInt, int64(serverTime), difference)
		return false
	}
	return true
}

func eligible(ups, allowedPerms []Permission) bool {
	for _, up := range ups {
		for _, ap := range allowedPerms {
			if up == ap {
				return true
			}
		}
	}
	return false
}

// signed message (message = url encoded both query params and post params, keys are sorted) in "signed" header
// using HMAC512
// params must contain "nonce" which is the unixtime in millisecond. The nonce will be invalid
// if it differs from server time more than 10s
func (self *HTTPServer) Authenticated(c *gin.Context, requiredParams []string, perms []Permission) (url.Values, bool) {
	err := c.Request.ParseForm()
	if err != nil {
		c.JSON(
			http.StatusOK,
			gin.H{
				"success": false,
				"reason":  "Malformed request package",
			},
		)
		return c.Request.Form, false
	}

	if !self.authEnabled {
		return c.Request.Form, true
	}

	params := c.Request.Form
	log.Printf("Form params: %s\n", params)
	if !IsIntime(params.Get("nonce")) {
		c.JSON(
			http.StatusOK,
			gin.H{
				"success": false,
				"reason":  "Your nonce is invalid",
			},
		)
		return c.Request.Form, false
	}

	for _, p := range requiredParams {
		if params.Get(p) == "" {
			c.JSON(
				http.StatusOK,
				gin.H{
					"success": false,
					"reason":  fmt.Sprintf("Required param (%s) is missing. Param name is case sensitive", p),
				},
			)
			return c.Request.Form, false
		}
	}

	signed := c.GetHeader("signed")
	message := c.Request.Form.Encode()
	userPerms := self.auth.GetPermission(signed, message)
	if eligible(userPerms, perms) {
		return params, true
	} else {
		if len(userPerms) == 0 {
			c.JSON(
				http.StatusOK,
				gin.H{
					"success": false,
					"reason":  "Invalid signed token",
				},
			)
		} else {
			c.JSON(
				http.StatusOK,
				gin.H{
					"success": false,
					"reason":  "You don't have permission to proceed",
				},
			)
		}
		return params, false
	}
}

func (self *HTTPServer) AllPricesVersion(c *gin.Context) {
	log.Printf("Getting all prices version")
	data, err := self.app.CurrentPriceVersion(getTimePoint(c, true))
	if err != nil {
		c.JSON(
			http.StatusOK,
			gin.H{"success": false, "reason": err.Error()},
		)
	} else {
		c.JSON(
			http.StatusOK,
			gin.H{
				"success": true,
				"version": data,
			},
		)
	}
}

func (self *HTTPServer) AllPrices(c *gin.Context) {
	log.Printf("Getting all prices \n")
	data, err := self.app.GetAllPrices(getTimePoint(c, true))
	if err != nil {
		c.JSON(
			http.StatusOK,
			gin.H{"success": false, "reason": err.Error()},
		)
	} else {
		c.JSON(
			http.StatusOK,
			gin.H{
				"success":   true,
				"version":   data.Version,
				"timestamp": data.Timestamp,
				"data":      data.Data,
				"block":     data.Block,
			},
		)
	}
}

func (self *HTTPServer) Price(c *gin.Context) {
	base := c.Param("base")
	quote := c.Param("quote")
	log.Printf("Getting price for %s - %s \n", base, quote)
	pair, err := common.NewTokenPair(base, quote)
	if err != nil {
		c.JSON(
			http.StatusOK,
			gin.H{"success": false, "reason": "Token pair is not supported"},
		)
	} else {
		data, err := self.app.GetOnePrice(pair.PairID(), getTimePoint(c, true))
		if err != nil {
			c.JSON(
				http.StatusOK,
				gin.H{"success": false, "reason": err.Error()},
			)
		} else {
			c.JSON(
				http.StatusOK,
				gin.H{
					"success":   true,
					"version":   data.Version,
					"timestamp": data.Timestamp,
					"exchanges": data.Data,
				},
			)
		}
	}
}

func (self *HTTPServer) AuthDataVersion(c *gin.Context) {
	log.Printf("Getting current auth data snapshot version")
	_, ok := self.Authenticated(c, []string{}, []Permission{ReadOnlyPermission, RebalancePermission, ConfigurePermission, ConfirmConfPermission})
	if !ok {
		return
	}

	data, err := self.app.CurrentAuthDataVersion(getTimePoint(c, true))
	if err != nil {
		c.JSON(
			http.StatusOK,
			gin.H{"success": false, "reason": err.Error()},
		)
	} else {
		c.JSON(
			http.StatusOK,
			gin.H{
				"success": true,
				"version": data,
			},
		)
	}
}

func (self *HTTPServer) AuthData(c *gin.Context) {
	log.Printf("Getting current auth data snapshot \n")
	_, ok := self.Authenticated(c, []string{}, []Permission{ReadOnlyPermission, RebalancePermission, ConfigurePermission, ConfirmConfPermission})
	if !ok {
		return
	}

	data, err := self.app.GetAuthData(getTimePoint(c, true))
	if err != nil {
		c.JSON(
			http.StatusOK,
			gin.H{"success": false, "reason": err.Error()},
		)
	} else {
		c.JSON(
			http.StatusOK,
			gin.H{
				"success":   true,
				"version":   data.Version,
				"timestamp": data.Timestamp,
				"data":      data.Data,
			},
		)
	}
}

func (self *HTTPServer) GetRates(c *gin.Context) {
	log.Printf("Getting all rates \n")
	fromTime, _ := strconv.ParseUint(c.Query("fromTime"), 10, 64)
	toTime, _ := strconv.ParseUint(c.Query("toTime"), 10, 64)
	if toTime == 0 {
		toTime = MAX_TIMESPOT
	}
	data, err := self.app.GetRates(fromTime, toTime)
	if err != nil {
		c.JSON(
			http.StatusOK,
			gin.H{"success": false, "reason": err.Error()},
		)
	} else {
		c.JSON(
			http.StatusOK,
			gin.H{
				"success": true,
				"data":    data,
			},
		)
	}
}

func (self *HTTPServer) GetRate(c *gin.Context) {
	log.Printf("Getting all rates \n")
	data, err := self.app.GetRate(getTimePoint(c, true))
	if err != nil {
		c.JSON(
			http.StatusOK,
			gin.H{"success": false, "reason": err.Error()},
		)
	} else {
		c.JSON(
			http.StatusOK,
			gin.H{
				"success":   true,
				"version":   data.Version,
				"timestamp": data.Timestamp,
				"data":      data.Data,
			},
		)
	}
}

func (self *HTTPServer) SetRate(c *gin.Context) {
	postForm, ok := self.Authenticated(c, []string{"tokens", "buys", "sells", "block", "afp_mid"}, []Permission{RebalancePermission})
	if !ok {
		return
	}
	tokenAddrs := postForm.Get("tokens")
	buys := postForm.Get("buys")
	sells := postForm.Get("sells")
	block := postForm.Get("block")
	afpMid := postForm.Get("afp_mid")
	tokens := []common.Token{}
	for _, tok := range strings.Split(tokenAddrs, "-") {
		token, err := common.GetInternalToken(tok)
		if err != nil {
			c.JSON(
				http.StatusOK,
				gin.H{"success": false, "reason": err.Error()},
			)
			return
		} else {
			tokens = append(tokens, token)
		}
	}
	bigBuys := []*big.Int{}
	for _, rate := range strings.Split(buys, "-") {
		r, err := hexutil.DecodeBig(rate)
		if err != nil {
			c.JSON(
				http.StatusOK,
				gin.H{"success": false, "reason": err.Error()},
			)
			return
		} else {
			bigBuys = append(bigBuys, r)
		}
	}
	bigSells := []*big.Int{}
	for _, rate := range strings.Split(sells, "-") {
		r, err := hexutil.DecodeBig(rate)
		if err != nil {
			c.JSON(
				http.StatusOK,
				gin.H{"success": false, "reason": err.Error()},
			)
			return
		} else {
			bigSells = append(bigSells, r)
		}
	}
	intBlock, err := strconv.ParseInt(block, 10, 64)
	if err != nil {
		c.JSON(
			http.StatusOK,
			gin.H{"success": false, "reason": err.Error()},
		)
		return
	}
	bigAfpMid := []*big.Int{}
	for _, rate := range strings.Split(afpMid, "-") {
		r, err := hexutil.DecodeBig(rate)
		if err != nil {
			c.JSON(
				http.StatusOK,
				gin.H{"success": false, "reason": err.Error()},
			)
			return
		} else {
			bigAfpMid = append(bigAfpMid, r)
		}
	}
	id, err := self.core.SetRates(tokens, bigBuys, bigSells, big.NewInt(intBlock), bigAfpMid)
	if err != nil {
		c.JSON(
			http.StatusOK,
			gin.H{"success": false, "reason": err.Error()},
		)
		return
	} else {
		c.JSON(
			http.StatusOK,
			gin.H{
				"success": true,
				"id":      id,
			},
		)
	}
}

func (self *HTTPServer) Trade(c *gin.Context) {
	postForm, ok := self.Authenticated(c, []string{"base", "quote", "amount", "rate", "type"}, []Permission{RebalancePermission})
	if !ok {
		return
	}

	exchangeParam := c.Param("exchangeid")
	baseTokenParam := postForm.Get("base")
	quoteTokenParam := postForm.Get("quote")
	amountParam := postForm.Get("amount")
	rateParam := postForm.Get("rate")
	typeParam := postForm.Get("type")

	exchange, err := common.GetExchange(exchangeParam)
	if err != nil {
		c.JSON(
			http.StatusOK,
			gin.H{"success": false, "reason": err.Error()},
		)
		return
	}
	base, err := common.GetInternalToken(baseTokenParam)
	if err != nil {
		c.JSON(
			http.StatusOK,
			gin.H{"success": false, "reason": err.Error()},
		)
		return
	}
	quote, err := common.GetInternalToken(quoteTokenParam)
	if err != nil {
		c.JSON(
			http.StatusOK,
			gin.H{"success": false, "reason": err.Error()},
		)
		return
	}
	amount, err := strconv.ParseFloat(amountParam, 64)
	if err != nil {
		c.JSON(
			http.StatusOK,
			gin.H{"success": false, "reason": err.Error()},
		)
		return
	}
	rate, err := strconv.ParseFloat(rateParam, 64)
	log.Printf("http server: Trade: rate: %f, raw rate: %s", rate, rateParam)
	if err != nil {
		c.JSON(
			http.StatusOK,
			gin.H{"success": false, "reason": err.Error()},
		)
		return
	}
	if typeParam != "sell" && typeParam != "buy" {
		c.JSON(
			http.StatusOK,
			gin.H{"success": false, "reason": fmt.Sprintf("Trade type of %s is not supported.", typeParam)},
		)
		return
	}
	id, done, remaining, finished, err := self.core.Trade(
		exchange, typeParam, base, quote, rate, amount, getTimePoint(c, false))
	if err != nil {
		c.JSON(
			http.StatusOK,
			gin.H{"success": false, "reason": err.Error()},
		)
		return
	}
	c.JSON(
		http.StatusOK,
		gin.H{
			"success":   true,
			"id":        id,
			"done":      done,
			"remaining": remaining,
			"finished":  finished,
		},
	)
}

func (self *HTTPServer) CancelOrder(c *gin.Context) {
	postForm, ok := self.Authenticated(c, []string{"order_id"}, []Permission{RebalancePermission})
	if !ok {
		return
	}

	exchangeParam := c.Param("exchangeid")
	id := postForm.Get("order_id")

	exchange, err := common.GetExchange(exchangeParam)
	if err != nil {
		c.JSON(
			http.StatusOK,
			gin.H{"success": false, "reason": err.Error()},
		)
		return
	}
	log.Printf("Cancel order id: %s from %s\n", id, exchange.ID())
	activityID, err := common.StringToActivityID(id)
	if err != nil {
		c.JSON(
			http.StatusOK,
			gin.H{"success": false, "reason": err.Error()},
		)
		return
	}
	err = self.core.CancelOrder(activityID, exchange)
	if err != nil {
		c.JSON(
			http.StatusOK,
			gin.H{"success": false, "reason": err.Error()},
		)
		return
	}
	c.JSON(
		http.StatusOK,
		gin.H{
			"success": true,
		},
	)
}

func (self *HTTPServer) Withdraw(c *gin.Context) {
	postForm, ok := self.Authenticated(c, []string{"token", "amount"}, []Permission{RebalancePermission})
	if !ok {
		return
	}

	exchangeParam := c.Param("exchangeid")
	tokenParam := postForm.Get("token")
	amountParam := postForm.Get("amount")

	exchange, err := common.GetExchange(exchangeParam)
	if err != nil {
		c.JSON(
			http.StatusOK,
			gin.H{"success": false, "reason": err.Error()},
		)
		return
	}
	token, err := common.GetInternalToken(tokenParam)
	if err != nil {
		c.JSON(
			http.StatusOK,
			gin.H{"success": false, "reason": err.Error()},
		)
		return
	}
	amount, err := hexutil.DecodeBig(amountParam)
	if err != nil {
		c.JSON(
			http.StatusOK,
			gin.H{"success": false, "reason": err.Error()},
		)
		return
	}
	log.Printf("Withdraw %s %s from %s\n", amount.Text(10), token.ID, exchange.ID())
	id, err := self.core.Withdraw(exchange, token, amount, getTimePoint(c, false))
	if err != nil {
		c.JSON(
			http.StatusOK,
			gin.H{"success": false, "reason": err.Error()},
		)
		return
	}
	c.JSON(
		http.StatusOK,
		gin.H{
			"success": true,
			"id":      id,
		},
	)
}

func (self *HTTPServer) Deposit(c *gin.Context) {
	postForm, ok := self.Authenticated(c, []string{"amount", "token"}, []Permission{RebalancePermission})
	if !ok {
		return
	}

	exchangeParam := c.Param("exchangeid")
	amountParam := postForm.Get("amount")
	tokenParam := postForm.Get("token")

	exchange, err := common.GetExchange(exchangeParam)
	if err != nil {
		c.JSON(
			http.StatusOK,
			gin.H{"success": false, "reason": err.Error()},
		)
		return
	}
	token, err := common.GetInternalToken(tokenParam)
	if err != nil {
		c.JSON(
			http.StatusOK,
			gin.H{"success": false, "reason": err.Error()},
		)
		return
	}
	amount, err := hexutil.DecodeBig(amountParam)
	if err != nil {
		c.JSON(
			http.StatusOK,
			gin.H{"success": false, "reason": err.Error()},
		)
		return
	}
	log.Printf("Depositing %s %s to %s\n", amount.Text(10), token.ID, exchange.ID())
	id, err := self.core.Deposit(exchange, token, amount, getTimePoint(c, false))
	if err != nil {
		c.JSON(
			http.StatusOK,
			gin.H{"success": false, "reason": err.Error()},
		)
		return
	}
	c.JSON(
		http.StatusOK,
		gin.H{
			"success": true,
			"id":      id,
		},
	)
}

func (self *HTTPServer) GetActivities(c *gin.Context) {
	log.Printf("Getting all activity records \n")
	_, ok := self.Authenticated(c, []string{}, []Permission{ReadOnlyPermission, RebalancePermission, ConfigurePermission, ConfirmConfPermission})
	if !ok {
		return
	}
	fromTime, _ := strconv.ParseUint(c.Query("fromTime"), 10, 64)
	toTime, _ := strconv.ParseUint(c.Query("toTime"), 10, 64)
	if toTime == 0 {
		toTime = common.GetTimepoint()
	}

	data, err := self.app.GetRecords(fromTime*1000000, toTime*1000000)
	if err != nil {
		c.JSON(
			http.StatusOK,
			gin.H{"success": false, "reason": err.Error()},
		)
	} else {
		c.JSON(
			http.StatusOK,
			gin.H{
				"success": true,
				"data":    data,
			},
		)
	}
}

func (self *HTTPServer) CatLogs(c *gin.Context) {
	log.Printf("Getting cat logs")
	fromTime, err := strconv.ParseUint(c.Query("fromTime"), 10, 64)
	if err != nil {
		fromTime = 0
	}
	toTime, err := strconv.ParseUint(c.Query("toTime"), 10, 64)
	if err != nil || toTime == 0 {
		toTime = common.GetTimepoint()
	}

	data, err := self.stat.GetCatLogs(fromTime, toTime)
	if err != nil {
		c.JSON(
			http.StatusOK,
			gin.H{"success": false, "reason": err.Error()},
		)
	} else {
		c.JSON(
			http.StatusOK,
			gin.H{
				"success": true,
				"data":    data,
			},
		)
	}
}

func (self *HTTPServer) TradeLogs(c *gin.Context) {
	log.Printf("Getting trade logs")
	fromTime, err := strconv.ParseUint(c.Query("fromTime"), 10, 64)
	if err != nil {
		fromTime = 0
	}
	toTime, err := strconv.ParseUint(c.Query("toTime"), 10, 64)
	if err != nil || toTime == 0 {
		toTime = common.GetTimepoint()
	}

	data, err := self.stat.GetTradeLogs(fromTime, toTime)
	if err != nil {
		c.JSON(
			http.StatusOK,
			gin.H{"success": false, "reason": err.Error()},
		)
	} else {
		c.JSON(
			http.StatusOK,
			gin.H{
				"success": true,
				"data":    data,
			},
		)
	}
}

func (self *HTTPServer) StopFetcher(c *gin.Context) {
	err := self.app.Stop()
	if err != nil {
		c.JSON(
			http.StatusOK,
			gin.H{"success": false, "reason": err.Error()},
		)
	} else {
		c.JSON(
			http.StatusOK,
			gin.H{
				"success": true,
			},
		)
	}
}

func (self *HTTPServer) ImmediatePendingActivities(c *gin.Context) {
	log.Printf("Getting all immediate pending activity records \n")
	_, ok := self.Authenticated(c, []string{}, []Permission{ReadOnlyPermission, RebalancePermission, ConfigurePermission, ConfirmConfPermission})
	if !ok {
		return
	}

	data, err := self.app.GetPendingActivities()
	if err != nil {
		c.JSON(
			http.StatusOK,
			gin.H{"success": false, "reason": err.Error()},
		)
	} else {
		c.JSON(
			http.StatusOK,
			gin.H{
				"success": true,
				"data":    data,
			},
		)
	}
}

func (self *HTTPServer) Metrics(c *gin.Context) {
	response := metric.MetricResponse{
		Timestamp: common.GetTimepoint(),
	}
	log.Printf("Getting metrics")
	postForm, ok := self.Authenticated(c, []string{"tokens", "from", "to"}, []Permission{ReadOnlyPermission, RebalancePermission, ConfigurePermission, ConfirmConfPermission})
	if !ok {
		return
	}
	tokenParam := postForm.Get("tokens")
	fromParam := postForm.Get("from")
	toParam := postForm.Get("to")
	tokens := []common.Token{}
	for _, tok := range strings.Split(tokenParam, "-") {
		token, err := common.GetInternalToken(tok)
		if err != nil {
			c.JSON(
				http.StatusOK,
				gin.H{"success": false, "reason": err.Error()},
			)
			return
		} else {
			tokens = append(tokens, token)
		}
	}
	from, err := strconv.ParseUint(fromParam, 10, 64)
	if err != nil {
		c.JSON(
			http.StatusOK,
			gin.H{"success": false, "reason": err.Error()},
		)
	}
	to, err := strconv.ParseUint(toParam, 10, 64)
	if err != nil {
		c.JSON(
			http.StatusOK,
			gin.H{"success": false, "reason": err.Error()},
		)
	}
	data, err := self.metric.GetMetric(tokens, from, to)
	if err != nil {
		c.JSON(
			http.StatusOK,
			gin.H{"success": false, "reason": err.Error()},
		)
	}
	response.ReturnTime = common.GetTimepoint()
	response.Data = data
	c.JSON(
		http.StatusOK,
		gin.H{
			"success":    true,
			"timestamp":  response.Timestamp,
			"returnTime": response.ReturnTime,
			"data":       response.Data,
		},
	)
}

func (self *HTTPServer) StoreMetrics(c *gin.Context) {
	log.Printf("Storing metrics")
	postForm, ok := self.Authenticated(c, []string{"timestamp", "data"}, []Permission{RebalancePermission})
	if !ok {
		return
	}
	timestampParam := postForm.Get("timestamp")
	dataParam := postForm.Get("data")

	timestamp, err := strconv.ParseUint(timestampParam, 10, 64)
	if err != nil {
		c.JSON(
			http.StatusOK,
			gin.H{"success": false, "reason": err.Error()},
		)
	}
	metricEntry := metric.MetricEntry{}
	metricEntry.Timestamp = timestamp
	metricEntry.Data = map[string]metric.TokenMetric{}
	// data must be in form of <token>_afpmid_spread|<token>_afpmid_spread|...
	for _, tokenData := range strings.Split(dataParam, "|") {
		parts := strings.Split(tokenData, "_")
		if len(parts) != 3 {
			c.JSON(
				http.StatusOK,
				gin.H{"success": false, "reason": "submitted data is not in correct format"},
			)
			return
		}
		token := parts[0]
		afpmidStr := parts[1]
		spreadStr := parts[2]

		afpmid, err := strconv.ParseFloat(afpmidStr, 64)
		if err != nil {
			c.JSON(
				http.StatusOK,
				gin.H{"success": false, "reason": "Afp mid " + afpmidStr + " is not float64"},
			)
			return
		}
		spread, err := strconv.ParseFloat(spreadStr, 64)
		if err != nil {
			c.JSON(
				http.StatusOK,
				gin.H{"success": false, "reason": "Spread " + spreadStr + " is not float64"},
			)
			return
		}
		metricEntry.Data[token] = metric.TokenMetric{
			AfpMid: afpmid,
			Spread: spread,
		}
	}

	err = self.metric.StoreMetric(&metricEntry, common.GetTimepoint())
	if err != nil {
		c.JSON(
			http.StatusOK,
			gin.H{"success": false, "reason": err.Error()},
		)
	} else {
		c.JSON(
			http.StatusOK,
			gin.H{
				"success": true,
			},
		)
	}
}

func (self *HTTPServer) GetExchangeInfo(c *gin.Context) {
	exchangeParam := c.Query("exchangeid")
	if exchangeParam == "" {
		data := map[string]map[common.TokenPairID]common.ExchangePrecisionLimit{}
		for _, ex := range common.SupportedExchanges {
			exchangeInfo, err := ex.GetInfo()
			if err != nil {
				c.JSON(
					http.StatusOK,
					gin.H{"success": false, "reason": err.Error()},
				)
				return
			}
			data[string(ex.ID())] = exchangeInfo.GetData()
		}
		c.JSON(
			http.StatusOK,
			gin.H{
				"success": true,
				"data":    data,
			},
		)
	} else {
		exchange, err := common.GetExchange(exchangeParam)
		if err != nil {
			c.JSON(
				http.StatusOK,
				gin.H{"success": false, "reason": err.Error()},
			)
			return
		}
		exchangeInfo, err := exchange.GetInfo()
		if err != nil {
			c.JSON(
				http.StatusOK,
				gin.H{"success": false, "reason": err.Error()},
			)
			return
		}
		c.JSON(
			http.StatusOK,
			gin.H{
				"success": true,
				"data":    exchangeInfo.GetData(),
			},
		)
	}
}

func (self *HTTPServer) GetPairInfo(c *gin.Context) {
	exchangeParam := c.Param("exchangeid")
	base := c.Param("base")
	quote := c.Param("quote")
	exchange, err := common.GetExchange(exchangeParam)
	if err != nil {
		c.JSON(
			http.StatusOK,
			gin.H{"success": false, "reason": err.Error()},
		)
		return
	}
	pair, err := common.NewTokenPair(base, quote)
	if err != nil {
		c.JSON(
			http.StatusOK,
			gin.H{"success": false, "reason": err.Error()},
		)
		return
	}
	pairInfo, err := exchange.GetExchangeInfo(pair.PairID())
	if err != nil {
		c.JSON(
			http.StatusOK,
			gin.H{"success": false, "reason": err.Error()},
		)
		return
	}
	c.JSON(
		http.StatusOK,
		gin.H{"success": true, "data": pairInfo},
	)
	return
}

func (self *HTTPServer) GetExchangeFee(c *gin.Context) {
	exchangeParam := c.Param("exchangeid")
	exchange, err := common.GetExchange(exchangeParam)
	if err != nil {
		c.JSON(
			http.StatusOK,
			gin.H{"success": false, "reason": err.Error()},
		)
		return
	}
	fee := exchange.GetFee()
	c.JSON(
		http.StatusOK,
		gin.H{"success": true, "data": fee},
	)
	return
}

func (self *HTTPServer) GetFee(c *gin.Context) {
	data := map[string]common.ExchangeFees{}
	for _, exchange := range common.SupportedExchanges {
		fee := exchange.GetFee()
		data[string(exchange.ID())] = fee
	}
	c.JSON(
		http.StatusOK,
		gin.H{"success": true, "data": data},
	)
	return
}

func (self *HTTPServer) GetTargetQty(c *gin.Context) {
	log.Println("Getting target quantity")
	_, ok := self.Authenticated(c, []string{}, []Permission{ReadOnlyPermission, RebalancePermission, ConfigurePermission, ConfirmConfPermission})
	if !ok {
		return
	}
	data, err := self.metric.GetTokenTargetQty()
	if err != nil {
		c.JSON(
			http.StatusOK,
			gin.H{"success": false, "reason": err.Error()},
		)
	} else {
		c.JSON(
			http.StatusOK,
			gin.H{"success": true, "data": data},
		)
	}
}

func (self *HTTPServer) GetPendingTargetQty(c *gin.Context) {
	log.Println("Getting pending target qty")
	_, ok := self.Authenticated(c, []string{}, []Permission{ReadOnlyPermission, RebalancePermission, ConfigurePermission, ConfirmConfPermission})
	if !ok {
		return
	}
	data, err := self.metric.GetPendingTargetQty()
	if err != nil {
		c.JSON(
			http.StatusOK,
			gin.H{"success": false, "reason": err.Error()},
		)
		return
	}
	c.JSON(
		http.StatusOK,
		gin.H{"success": true, "data": data},
	)
	return
}

func targetQtySanityCheck(total, reserve, rebalanceThresold, transferThresold float64) error {
	if total <= reserve {
		return errors.New("Total quantity must bigger than reserver quantity")
	}
	if rebalanceThresold < 0 || rebalanceThresold > 1 || transferThresold < 0 || transferThresold > 1 {
		return errors.New("Rebalance and transfer thresold must bigger than 0 and smaller than 1")
	}
	return nil
}

func (self *HTTPServer) ConfirmTargetQty(c *gin.Context) {
	log.Println("Confirm target quantity")
	postForm, ok := self.Authenticated(c, []string{"data", "type"}, []Permission{ConfirmConfPermission})
	if !ok {
		return
	}
	data := postForm.Get("data")
	id := postForm.Get("id")
	err := self.metric.StoreTokenTargetQty(id, data)
	if err != nil {
		c.JSON(
			http.StatusOK,
			gin.H{"success": false, "reason": err.Error()},
		)
		return
	}
	c.JSON(
		http.StatusOK,
		gin.H{"success": true},
	)
	return
}

func (self *HTTPServer) CancelTargetQty(c *gin.Context) {
	log.Println("Cancel target quantity")
	_, ok := self.Authenticated(c, []string{}, []Permission{ConfirmConfPermission})
	if !ok {
		return
	}
	err := self.metric.RemovePendingTargetQty()
	if err != nil {
		c.JSON(
			http.StatusOK,
			gin.H{"success": false, "reason": err.Error()},
		)
		return
	}
	c.JSON(
		http.StatusOK,
		gin.H{"success": true},
	)
	return
}

func (self *HTTPServer) SetTargetQty(c *gin.Context) {
	log.Println("Storing target quantity")
	postForm, ok := self.Authenticated(c, []string{"data", "type"}, []Permission{ConfigurePermission})
	if !ok {
		return
	}
	data := postForm.Get("data")
	dataType := postForm.Get("type")
	log.Println("Setting target qty")
	var err error
	for _, dataConfig := range strings.Split(data, "|") {
		dataParts := strings.Split(dataConfig, "_")
		if dataType == "" || (dataType == "1" && len(dataParts) != 5) {
			c.JSON(
				http.StatusOK,
				gin.H{"success": false, "reason": "Data submitted not enough information"},
			)
			return
		}
		token := dataParts[0]
		total, _ := strconv.ParseFloat(dataParts[1], 64)
		reserve, _ := strconv.ParseFloat(dataParts[2], 64)
		rebalanceThresold, _ := strconv.ParseFloat(dataParts[3], 64)
		transferThresold, _ := strconv.ParseFloat(dataParts[4], 64)
		_, err = common.GetInternalToken(token)
		if err != nil {
			c.JSON(
				http.StatusOK,
				gin.H{"success": false, "reason": err.Error()},
			)
			return
		}
		err = targetQtySanityCheck(total, reserve, rebalanceThresold, transferThresold)
		if err != nil {
			c.JSON(
				http.StatusOK,
				gin.H{"success": false, "reason": err.Error()},
			)
			return
		}
	}
	err = self.metric.StorePendingTargetQty(data, dataType)
	if err != nil {
		c.JSON(
			http.StatusOK,
			gin.H{"success": false, "reason": err.Error()},
		)
		return
	}

	pendingData, err := self.metric.GetPendingTargetQty()
	if err != nil {
		c.JSON(
			http.StatusOK,
			gin.H{"success": false, "reason": err.Error()},
		)
		return
	}
	c.JSON(
		http.StatusOK,
		gin.H{"success": true, "data": pendingData},
	)
	return
}

func (self *HTTPServer) GetAddress(c *gin.Context) {
	c.JSON(
		http.StatusOK,
		gin.H{"success": true, "data": self.core.GetAddresses()},
	)
	return
}

func (self *HTTPServer) GetTradeHistory(c *gin.Context) {
	timepoint := common.GetTimepoint()
	_, ok := self.Authenticated(c, []string{}, []Permission{ReadOnlyPermission, RebalancePermission, ConfigurePermission, ConfirmConfPermission})
	if !ok {
		return
	}

	data, err := self.app.GetTradeHistory(timepoint)
	if err != nil {
		c.JSON(
			http.StatusOK,
			gin.H{
				"success": false,
				"data":    err.Error(),
			},
		)
		return
	}
	c.JSON(
		http.StatusOK,
		gin.H{
			"success": true,
			"data":    data,
		},
	)
}

func (self *HTTPServer) GetTimeServer(c *gin.Context) {
	c.JSON(
		http.StatusOK,
		gin.H{
			"success": true,
			"data":    common.GetTimestamp(),
		},
	)
}

func (self *HTTPServer) GetRebalanceStatus(c *gin.Context) {
	_, ok := self.Authenticated(c, []string{}, []Permission{ReadOnlyPermission, RebalancePermission, ConfigurePermission, ConfirmConfPermission})
	if !ok {
		return
	}
	data, err := self.metric.GetRebalanceControl()
	if err != nil {
		c.JSON(
			http.StatusOK,
			gin.H{
				"success": false,
				"reason":  err.Error(),
			},
		)
		return
	}
	c.JSON(
		http.StatusOK,
		gin.H{
			"success": true,
			"data":    data.Status,
		},
	)
}

func (self *HTTPServer) HoldRebalance(c *gin.Context) {
	_, ok := self.Authenticated(c, []string{}, []Permission{ConfirmConfPermission})
	if !ok {
		return
	}
	self.metric.StoreRebalanceControl(false)
	c.JSON(
		http.StatusOK,
		gin.H{
			"success": true,
		},
	)
	return
}

func (self *HTTPServer) EnableRebalance(c *gin.Context) {
	_, ok := self.Authenticated(c, []string{}, []Permission{ConfirmConfPermission})
	if !ok {
		return
	}
	self.metric.StoreRebalanceControl(true)
	c.JSON(
		http.StatusOK,
		gin.H{
			"success": true,
		},
	)
	return
}

func (self *HTTPServer) GetSetrateStatus(c *gin.Context) {
	_, ok := self.Authenticated(c, []string{}, []Permission{ReadOnlyPermission, RebalancePermission, ConfigurePermission, ConfirmConfPermission})
	if !ok {
		return
	}
	data, err := self.metric.GetSetrateControl()
	if err != nil {
		c.JSON(
			http.StatusOK,
			gin.H{
				"success": false,
			},
		)
		return
	}
	c.JSON(
		http.StatusOK,
		gin.H{
			"success": true,
			"data":    data.Status,
		},
	)
}

func (self *HTTPServer) HoldSetrate(c *gin.Context) {
	_, ok := self.Authenticated(c, []string{}, []Permission{ConfirmConfPermission})
	if !ok {
		return
	}
	self.metric.StoreSetrateControl(false)
	c.JSON(
		http.StatusOK,
		gin.H{
			"success": true,
		},
	)
	return
}

func (self *HTTPServer) EnableSetrate(c *gin.Context) {
	_, ok := self.Authenticated(c, []string{}, []Permission{ConfirmConfPermission})
	if !ok {
		return
	}
	self.metric.StoreSetrateControl(true)
	c.JSON(
		http.StatusOK,
		gin.H{
			"success": true,
		},
	)
	return
}

func (self *HTTPServer) GetPWIEquation(c *gin.Context) {
	_, ok := self.Authenticated(c, []string{}, []Permission{ReadOnlyPermission, RebalancePermission, ConfigurePermission, ConfirmConfPermission})
	if !ok {
		return
	}
	data, err := self.metric.GetPWIEquation()
	if err != nil {
		c.JSON(
			http.StatusOK,
			gin.H{
				"success": false,
				"reason":  err.Error(),
			},
		)
		return
	}
	c.JSON(
		http.StatusOK,
		gin.H{
			"success": true,
			"data":    data,
		},
	)
}

func (self *HTTPServer) GetAssetVolume(c *gin.Context) {
	fromTime, _ := strconv.ParseUint(c.Query("fromTime"), 10, 64)
	toTime, _ := strconv.ParseUint(c.Query("toTime"), 10, 64)
	freq := c.Query("freq")
	asset := c.Query("asset")
	data, err := self.stat.GetAssetVolume(fromTime, toTime, freq, asset)
	if err != nil {
		c.JSON(
			http.StatusOK,
			gin.H{
				"success": false,
				"reason":  err.Error(),
			},
		)
		return
	}
	c.JSON(
		http.StatusOK,
		gin.H{
			"success": true,
			"data":    data,
		},
	)
}

func (self *HTTPServer) GetPendingPWIEquation(c *gin.Context) {
	_, ok := self.Authenticated(c, []string{}, []Permission{ReadOnlyPermission, RebalancePermission, ConfigurePermission, ConfirmConfPermission})
	if !ok {
		return
	}
	data, err := self.metric.GetPendingPWIEquation()
	if err != nil {
		c.JSON(
			http.StatusOK,
			gin.H{
				"success": false,
				"reason":  err.Error(),
			},
		)
		return
	}
	c.JSON(
		http.StatusOK,
		gin.H{
			"success": true,
			"data":    data,
		},
	)
}

func (self *HTTPServer) GetBurnFee(c *gin.Context) {
	fromTime, _ := strconv.ParseUint(c.Query("fromTime"), 10, 64)
	toTime, _ := strconv.ParseUint(c.Query("toTime"), 10, 64)
	freq := c.Query("freq")
	reserveAddr := c.Query("reserveAddr")
	if reserveAddr == "" {
		c.JSON(
			http.StatusOK,
			gin.H{
				"success": false,
				"reason":  "reserveAddr is required",
			},
		)
		return
	}
	data, err := self.stat.GetBurnFee(fromTime, toTime, freq, reserveAddr)
	if err != nil {
		c.JSON(
			http.StatusOK,
			gin.H{
				"success": false,
				"reason":  err.Error(),
			},
		)
		return
	}
	c.JSON(
		http.StatusOK,
		gin.H{
			"success": true,
			"data":    data,
		},
	)
}

func (self *HTTPServer) SetPWIEquation(c *gin.Context) {
	var err error
	postForm, ok := self.Authenticated(c, []string{}, []Permission{ConfigurePermission})
	if !ok {
		return
	}
	data := postForm.Get("data")
	for _, dataConfig := range strings.Split(data, "|") {
		dataParts := strings.Split(dataConfig, "_")
		if len(dataParts) != 4 {
			c.JSON(
				http.StatusOK,
				gin.H{"success": false, "reason": "The input data is not correct"},
			)
			return
		}
		token := dataParts[0]
		_, err = common.GetInternalToken(token)
		if err != nil {
			c.JSON(
				http.StatusOK,
				gin.H{"success": false, "reason": err.Error()},
			)
			return
		}
	}
	err = self.metric.StorePendingPWIEquation(data)
	if err != nil {
		c.JSON(
			http.StatusOK,
			gin.H{
				"success": false,
				"reason":  err.Error(),
			},
		)
		return
	}
	c.JSON(
		http.StatusOK,
		gin.H{
			"success": true,
		},
	)
}

func (self *HTTPServer) GetWalletFee(c *gin.Context) {
	fromTime, _ := strconv.ParseUint(c.Query("fromTime"), 10, 64)
	toTime, _ := strconv.ParseUint(c.Query("toTime"), 10, 64)
	freq := c.Query("freq")
	reserveAddr := c.Query("reserveAddr")
	walletAddr := c.Query("walletAddr")
	data, err := self.stat.GetWalletFee(fromTime, toTime, freq, reserveAddr, walletAddr)
	if err != nil {
		c.JSON(
			http.StatusOK,
			gin.H{
				"success": false,
				"reason":  err.Error(),
			},
		)
		return
	}
	c.JSON(
		http.StatusOK,
		gin.H{
			"success": true,
			"data":    data,
		},
	)
}

func (self *HTTPServer) ConfirmPWIEquation(c *gin.Context) {
	postForm, ok := self.Authenticated(c, []string{}, []Permission{ConfirmConfPermission})
	if !ok {
		return
	}
	postData := postForm.Get("data")
	err := self.metric.StorePWIEquation(postData)
	if err != nil {
		c.JSON(
			http.StatusOK,
			gin.H{
				"success": false,
				"reason":  err.Error(),
			},
		)
		return
	}
	c.JSON(
		http.StatusOK,
		gin.H{
			"success": true,
		},
	)
}

func (self *HTTPServer) ExceedDailyLimit(c *gin.Context) {
	addr := c.Param("addr")
	log.Printf("Checking daily limit for %s", addr)
	address := ethereum.HexToAddress(addr)
	if address.Big().Cmp(ethereum.Big0) == 0 {
		c.JSON(
			http.StatusOK,
			gin.H{
				"success": false,
				"reason":  "address is not valid",
			},
		)
		return
	}
	exceeded, err := self.stat.ExceedDailyLimit(address)
	if err != nil {
		c.JSON(
			http.StatusOK,
			gin.H{
				"success": false,
				"reason":  err.Error(),
			},
		)
	} else {
		c.JSON(
			http.StatusOK,
			gin.H{
				"success": true,
				"data":    exceeded,
			},
		)
	}
}

func (self *HTTPServer) GetUserVolume(c *gin.Context) {
	fromTime, _ := strconv.ParseUint(c.Query("fromTime"), 10, 64)
	toTime, _ := strconv.ParseUint(c.Query("toTime"), 10, 64)
	freq := c.Query("freq")
	userAddr := c.Query("userAddr")
	if userAddr == "" {
		c.JSON(
			http.StatusOK,
			gin.H{
				"success": false,
				"reason":  "User address is required",
			},
		)
		return
	}
	data, err := self.stat.GetUserVolume(fromTime, toTime, freq, userAddr)
	if err != nil {
		c.JSON(
			http.StatusOK,
			gin.H{
				"success": false,
				"reason":  err.Error(),
			},
		)
		return
	}
	c.JSON(
		http.StatusOK,
		gin.H{
			"success": true,
			"data":    data,
		},
	)
}

func (self *HTTPServer) ValidateTimeInput(c *gin.Context) (uint64, uint64, bool) {
	fromTime, ok := strconv.ParseUint(c.Query("fromTime"), 10, 64)
	if ok != nil {
		c.JSON(
			http.StatusOK,
			gin.H{
				"success": false,
				"reason":  fmt.Sprintf("fromTime param is invalid: %s", ok),
			},
		)
		return 0, 0, false
	}
	toTime, _ := strconv.ParseUint(c.Query("toTime"), 10, 64)
	if toTime == 0 {
		toTime = common.GetTimepoint()
	}
	return fromTime, toTime, true
}

func (self *HTTPServer) GetTradeSummary(c *gin.Context) {
	fromTime, toTime, ok := self.ValidateTimeInput(c)
	if !ok {
		return
	}
	tzparam, _ := strconv.ParseInt(c.Query("timeZone"), 10, 64)
	if (tzparam < START_TIMEZONE) || (tzparam > END_TIMEZONE) {
		c.JSON(
			http.StatusOK,
			gin.H{
				"success": false,
				"reason":  "Timezone is not supported",
			},
		)
		return
	}
	data, err := self.stat.GetTradeSummary(fromTime, toTime, tzparam)
	if err != nil {
		c.JSON(
			http.StatusOK,
			gin.H{
				"success": false,
				"reason":  err.Error(),
			},
		)
		return
	}
	c.JSON(
		http.StatusOK,
		gin.H{
			"success": true,
			"data":    data,
		},
	)
}

func (self *HTTPServer) RejectPWIEquation(c *gin.Context) {
	_, ok := self.Authenticated(c, []string{}, []Permission{ConfirmConfPermission})
	if !ok {
		return
	}
	// postData := postForm.Get("data")
	err := self.metric.RemovePendingPWIEquation()
	if err != nil {
		c.JSON(
			http.StatusOK,
			gin.H{
				"success": false,
				"reason":  err.Error(),
			},
		)
		return
	}
	c.JSON(
		http.StatusOK,
		gin.H{
			"success": true,
		},
	)
}

func (self *HTTPServer) GetCapByAddress(c *gin.Context) {
	addr := c.Param("addr")
	address := ethereum.HexToAddress(addr)
	if address.Big().Cmp(ethereum.Big0) == 0 {
		c.JSON(
			http.StatusOK,
			gin.H{
				"success": false,
				"reason":  "address is not valid",
			},
		)
		return
	}
	data, err := self.stat.GetCapByAddress(address)
	if err != nil {
		c.JSON(
			http.StatusOK,
			gin.H{
				"success": false,
				"reason":  err.Error(),
			},
		)
	} else {
		c.JSON(
			http.StatusOK,
			gin.H{
				"success": true,
				"data":    data,
			},
		)
	}
}

func (self *HTTPServer) GetCapByUser(c *gin.Context) {
	user := c.Param("user")
	data, err := self.stat.GetCapByUser(user)
	if err != nil {
		c.JSON(
			http.StatusOK,
			gin.H{
				"success": false,
				"reason":  err.Error(),
			},
		)
	} else {
		c.JSON(
			http.StatusOK,
			gin.H{
				"success": true,
				"data":    data,
			},
		)
	}
}

func (self *HTTPServer) GetPendingAddresses(c *gin.Context) {
	data, err := self.stat.GetPendingAddresses()
	if err != nil {
		c.JSON(
			http.StatusOK,
			gin.H{
				"success": false,
				"reason":  err.Error(),
			},
		)
	} else {
		c.JSON(
			http.StatusOK,
			gin.H{
				"success": true,
				"data":    data,
			},
		)
	}
}

func (self *HTTPServer) UpdateUserAddresses(c *gin.Context) {
	var err error
	postForm, ok := self.Authenticated(c, []string{"user", "addresses", "timestamps"}, []Permission{ConfirmConfPermission})
	if !ok {
		return
	}
	user := postForm.Get("user")
	addresses := postForm.Get("addresses")
	times := postForm.Get("timestamps")
	addrs := []ethereum.Address{}
	timestamps := []uint64{}
	addrsStr := strings.Split(addresses, "-")
	timesStr := strings.Split(times, "-")
	if len(addrsStr) != len(timesStr) {
		c.JSON(
			http.StatusOK,
			gin.H{
				"success": false,
				"reason":  "addresses and timestamps must have the same number of elements",
			},
		)
		return
	}
	for i, addr := range addrsStr {
		a := ethereum.HexToAddress(addr)
		t, err := strconv.ParseUint(timesStr[i], 10, 64)
		if a.Big().Cmp(ethereum.Big0) != 0 && err == nil {
			addrs = append(addrs, a)
			timestamps = append(timestamps, t)
		}
	}
	if len(addrs) == 0 {
		c.JSON(
			http.StatusOK,
			gin.H{
				"success": false,
				"reason":  fmt.Sprintf("user %s doesn't have any valid addresses in %s", user, addresses),
			},
		)
		return
	}
	err = self.stat.UpdateUserAddresses(user, addrs, timestamps)
	if err != nil {
		c.JSON(
			http.StatusOK,
			gin.H{
				"success": false,
				"reason":  err.Error(),
			},
		)
	} else {
		c.JSON(
			http.StatusOK,
			gin.H{
				"success": true,
			},
		)
	}
}

func (self *HTTPServer) GetWalletStats(c *gin.Context) {
	fromTime, toTime, ok := self.ValidateTimeInput(c)
	if !ok {
		return
	}
	tzparam, _ := strconv.ParseInt(c.Query("timeZone"), 10, 64)
	if (tzparam < START_TIMEZONE) || (tzparam > END_TIMEZONE) {
		c.JSON(
			http.StatusOK,
			gin.H{
				"success": false,
				"reason":  "Timezone is not supported",
			},
		)
		return
	}
	if toTime == 0 {
		toTime = common.GetTimepoint()
	}
	walletAddr := ethereum.HexToAddress(c.Query("walletAddr"))
	cap := big.NewInt(0)
	cap.Exp(big.NewInt(2), big.NewInt(128), big.NewInt(0))
	if walletAddr.Big().Cmp(cap) < 0 {
		c.JSON(
			http.StatusOK,
			gin.H{
				"success": false,
				"reason":  "Wallet address is invalid, its integer form must be larger than 2^128",
			},
		)
		return
	}

	data, err := self.stat.GetWalletStats(fromTime, toTime, walletAddr.Hex(), tzparam)
	if err != nil {
		c.JSON(
			http.StatusOK,
			gin.H{
				"success": false,
				"reason":  err.Error(),
			},
		)
		return
	}
	c.JSON(
		http.StatusOK,
		gin.H{
			"success": true,
			"data":    data,
		},
	)
}

func (self *HTTPServer) GetWalletAddress(c *gin.Context) {
	data, err := self.stat.GetWalletAddress()
	if err != nil {
		c.JSON(
			http.StatusOK,
			gin.H{
				"success": false,
				"reason":  err.Error(),
			},
		)
		return
	}
	c.JSON(
		http.StatusOK,
		gin.H{
			"success": true,
			"data":    data,
		},
	)
}

func (self *HTTPServer) GetReserveRate(c *gin.Context) {
	fromTime, _ := strconv.ParseUint(c.Query("fromTime"), 10, 64)
	toTime, _ := strconv.ParseUint(c.Query("toTime"), 10, 64)
	if toTime == 0 {
		toTime = common.GetTimepoint()
	}
	reserveAddr := ethereum.HexToAddress(c.Query("reserveAddr"))
	if reserveAddr.Big().Cmp(ethereum.Big0) == 0 {
		c.JSON(
			http.StatusOK,
			gin.H{
				"success": false,
				"reason":  "Reserve address is invalid",
			},
		)
		return
	}
	data, err := self.stat.GetReserveRates(fromTime, toTime, reserveAddr)
	if err != nil {
		c.JSON(
			http.StatusOK,
			gin.H{
				"success": false,
				"reason":  err.Error(),
			},
		)
		return
	}
	c.JSON(
		http.StatusOK,
		gin.H{
			"success": true,
			"data":    data,
		},
	)
}

func (self *HTTPServer) GetExchangesStatus(c *gin.Context) {
	data, err := self.app.GetExchangeStatus()
	if err != nil {
		c.JSON(
			http.StatusOK,
			gin.H{
				"success": false,
				"reason":  err.Error(),
			},
		)
		return
	}
	c.JSON(
		http.StatusOK,
		gin.H{
			"success": true,
			"data":    data,
		},
	)
}

func (self *HTTPServer) UpdateExchangeStatus(c *gin.Context) {
	postForm, ok := self.Authenticated(c, []string{"exchange", "status", "timestamp"}, []Permission{ConfirmConfPermission})
	if !ok {
		return
	}
	exchange := postForm.Get("exchange")
	status, err := strconv.ParseBool(postForm.Get("status"))
	if err != nil {
		c.JSON(
			http.StatusOK,
			gin.H{
				"success": false,
				"reason":  err.Error(),
			},
		)
		return
	}
	timestamp, err := strconv.ParseUint(postForm.Get("timestamp"), 10, 64)
	if err != nil {
		c.JSON(
			http.StatusOK,
			gin.H{
				"success": false,
				"reason":  err.Error(),
			},
		)
		return
	}
	_, err = common.GetExchange(strings.ToLower(exchange))
	if err != nil {
		c.JSON(
			http.StatusOK,
			gin.H{
				"success": false,
				"reason":  err.Error(),
			},
		)
		return
	}
	err = self.app.UpdateExchangeStatus(exchange, status, timestamp)
	if err != nil {
		c.JSON(
			http.StatusOK,
			gin.H{
				"success": false,
				"reason":  err.Error(),
			},
		)
		return
	}
	c.JSON(
		http.StatusOK,
		gin.H{
			"success": true,
		},
	)
}

func (self *HTTPServer) GetCountryStats(c *gin.Context) {
	fromTime, toTime, ok := self.ValidateTimeInput(c)
	if !ok {
		return
	}
	country := c.Query("country")
	tzparam, _ := strconv.ParseInt(c.Query("timeZone"), 10, 64)
	if (tzparam < START_TIMEZONE) || (tzparam > END_TIMEZONE) {
		c.JSON(
			http.StatusOK,
			gin.H{
				"success": false,
				"reason":  "Timezone is not supported",
			},
		)
		return
	}
	data, err := self.stat.GetGeoData(fromTime, toTime, country, tzparam)
	if err != nil {
		c.JSON(
			http.StatusOK,
			gin.H{
				"success": false,
				"reason":  err.Error(),
			},
		)
		return
	}
	c.JSON(
		http.StatusOK,
		gin.H{
			"success": true,
			"data":    data,
		},
	)
}

func (self *HTTPServer) GetHeatMap(c *gin.Context) {
	fromTime, toTime, ok := self.ValidateTimeInput(c)
	if !ok {
		return
	}
	tzparam, _ := strconv.ParseInt(c.Query("timeZone"), 10, 64)
	if (tzparam < START_TIMEZONE) || (tzparam > END_TIMEZONE) {
		c.JSON(
			http.StatusOK,
			gin.H{
				"success": false,
				"reason":  "Timezone is not supported",
			},
		)
		return
	}

	data, err := self.stat.GetHeatMap(fromTime, toTime, tzparam)
	if err != nil {
		c.JSON(
			http.StatusOK,
			gin.H{
				"success": false,
				"reason":  err.Error(),
			},
		)
		return
	}
	c.JSON(
		http.StatusOK,
		gin.H{
			"success": true,
			"data":    data,
		},
	)
}

func (self *HTTPServer) GetCountries(c *gin.Context) {
	data, _ := self.stat.GetCountries()
	c.JSON(
		http.StatusOK,
		gin.H{
			"success": true,
			"data":    data,
		},
	)
}

func (self *HTTPServer) UpdatePriceAnalyticData(c *gin.Context) {
	postForm, ok := self.Authenticated(c, []string{}, []Permission{RebalancePermission})
	if !ok {
		return
	}
	timestamp, err := strconv.ParseUint(postForm.Get("timestamp"), 10, 64)
	if err != nil {
		c.JSON(
			http.StatusOK,
			gin.H{
				"success": false,
				"reason":  err.Error(),
			},
		)
		return
	}
	value := []byte(postForm.Get("value"))
	if len(value) > MAX_DATA_SIZE {
		c.JSON(
			http.StatusOK,
			gin.H{
				"success": false,
				"reason":  "the data size must be less than 1 MB",
			},
		)
		return
	}
	err = self.stat.UpdatePriceAnalyticData(timestamp, value)
	if err != nil {
		c.JSON(
			http.StatusOK,
			gin.H{
				"success": false,
				"reason":  err.Error(),
			},
		)
		return
	}
	c.JSON(
		http.StatusOK,
		gin.H{
			"success": true,
		},
	)
}
func (self *HTTPServer) GetPriceAnalyticData(c *gin.Context) {
	_, ok := self.Authenticated(c, []string{}, []Permission{ReadOnlyPermission, ConfigurePermission, ConfirmConfPermission, RebalancePermission})
	if !ok {
		return
	}
	fromTime, toTime, ok := self.ValidateTimeInput(c)
	if !ok {
		return
	}
	if toTime == 0 {
		toTime = common.GetTimepoint()
	}

	data, err := self.stat.GetPriceAnalyticData(fromTime, toTime)
	if err != nil {
		c.JSON(
			http.StatusOK,
			gin.H{
				"success": false,
				"reason":  err.Error(),
			},
		)
		return
	}
	c.JSON(
		http.StatusOK,
		gin.H{
			"success": true,
			"data":    data,
		},
	)
}

func (self *HTTPServer) ExchangeNotification(c *gin.Context) {
	postForm, ok := self.Authenticated(c, []string{
		"exchange", "action", "token", "fromTime", "toTime", "isWarning"}, []Permission{RebalancePermission})
	if !ok {
		return
	}

	exchange := postForm.Get("exchange")
	action := postForm.Get("action")
	tokenPair := postForm.Get("token")
	from, _ := strconv.ParseUint(postForm.Get("fromTime"), 10, 64)
	to, _ := strconv.ParseUint(postForm.Get("toTime"), 10, 64)
	isWarning, _ := strconv.ParseBool(postForm.Get("isWarning"))
	msg := postForm.Get("msg")

	err := self.app.UpdateExchangeNotification(exchange, action, tokenPair, from, to, isWarning, msg)
	if err != nil {
		c.JSON(
			http.StatusOK,
			gin.H{
				"success": false,
				"reason":  err.Error(),
			},
		)
		return
	}
	c.JSON(
		http.StatusOK,
		gin.H{
			"success": true,
		},
	)
}

func (self *HTTPServer) GetNotifications(c *gin.Context) {
	_, ok := self.Authenticated(c, []string{}, []Permission{ReadOnlyPermission, RebalancePermission, ConfigurePermission, ConfirmConfPermission})
	if !ok {
		return
	}
	data, err := self.app.GetNotifications()
	if err != nil {
		c.JSON(
			http.StatusOK,
			gin.H{
				"success": false,
				"reason":  err.Error(),
			},
		)
		return
	}
	c.JSON(
		http.StatusOK,
		gin.H{
			"success": true,
			"data":    data,
		},
	)
}

func (self *HTTPServer) GetUserList(c *gin.Context) {
	_, ok := self.Authenticated(c, []string{"fromTime", "toTime", "timeZone"}, []Permission{ReadOnlyPermission, RebalancePermission, ConfigurePermission, ConfirmConfPermission})
	if !ok {
		return
	}
	fromTime, toTime, ok := self.ValidateTimeInput(c)
	if !ok {
		return
	}
	timeZone, err := strconv.ParseInt(c.Query("timeZone"), 10, 64)
	if err != nil {
		c.JSON(
			http.StatusOK,
			gin.H{
				"success": false,
				"reason":  fmt.Sprintf("timeZone is required: %s", err.Error()),
			},
		)
		return
	}
	data, err := self.stat.GetUserList(fromTime, toTime, timeZone)
	if err != nil {
		c.JSON(
			http.StatusOK,
			gin.H{
				"success": false,
				"reason":  err.Error(),
			},
		)
		return
	}
	c.JSON(
		http.StatusOK,
		gin.H{
			"success": true,
			"data":    data,
		},
	)
}

func (self *HTTPServer) GetReserveVolume(c *gin.Context) {
	fromTime, _ := strconv.ParseUint(c.Query("fromTime"), 10, 64)
	toTime, _ := strconv.ParseUint(c.Query("toTime"), 10, 64)
	freq := c.Query("freq")
	reserveAddr := c.Query("reserveAddr")
	if reserveAddr == "" {
		c.JSON(
			http.StatusOK,
			gin.H{
				"success": false,
				"reason":  "reserve address is required",
			},
		)
		return
	}
	tokenName := c.Query("token")
	if tokenName == "" {
		c.JSON(
			http.StatusOK,
			gin.H{
				"success": false,
				"reason":  "token is required",
			},
		)
		return
	}
	token, err := common.GetNetworkToken(tokenName)
	if err != nil {
		c.JSON(
			http.StatusOK,
			gin.H{
				"success": false,
				"reason":  err.Error(),
			},
		)
		return
	}
	data, err := self.stat.GetReserveVolume(fromTime, toTime, freq, reserveAddr, token.Address)
	if err != nil {
		c.JSON(
			http.StatusOK,
			gin.H{
				"success": false,
				"reason":  err.Error(),
			},
		)
		return
	}
	c.JSON(
		http.StatusOK,
		gin.H{
			"success": true,
			"data":    data,
		},
	)
}

<<<<<<< HEAD
func (self *HTTPServer) SetStableTokenParams(c *gin.Context) {
	postForm, ok := self.Authenticated(c, []string{}, []Permission{ConfigurePermission})
	if !ok {
		return
	}
	value := []byte(postForm.Get("value"))
	if len(value) > MAX_DATA_SIZE {
=======
func (self *HTTPServer) GetTokenHeatmap(c *gin.Context) {
	fromTime, toTime, ok := self.ValidateTimeInput(c)
	if !ok {
		return
	}
	freq := c.Query("freq")
	token := c.Query("token")
	if token == "" {
>>>>>>> 5541b1d1
		c.JSON(
			http.StatusOK,
			gin.H{
				"success": false,
<<<<<<< HEAD
				"reason":  "the data size must be less than 1 MB",
=======
				"reason":  "token param is required",
>>>>>>> 5541b1d1
			},
		)
		return
	}
<<<<<<< HEAD
	err := self.metric.SetStableTokenParams(value)
	if err != nil {
		c.JSON(
			http.StatusOK,
			gin.H{
				"success": false,
				"reason":  err.Error(),
			},
		)
		return
	}
	c.JSON(
		http.StatusOK,
		gin.H{
			"success": true,
		},
	)
}

func (self *HTTPServer) ConfirmStableTokenParams(c *gin.Context) {
	postForm, ok := self.Authenticated(c, []string{}, []Permission{ConfirmConfPermission})
	if !ok {
		return
	}
	value := []byte(postForm.Get("value"))
	if len(value) > MAX_DATA_SIZE {
		c.JSON(
			http.StatusOK,
			gin.H{
				"success": false,
				"reason":  "the data size must be less than 1 MB",
			},
		)
		return
	}
	err := self.metric.ConfirmStableTokenParams(value)
	if err != nil {
		c.JSON(
			http.StatusOK,
			gin.H{
				"success": false,
				"reason":  err.Error(),
			},
		)
		return
	}
	c.JSON(
		http.StatusOK,
		gin.H{
			"success": true,
		},
	)
}

func (self *HTTPServer) RejectStableTokenParams(c *gin.Context) {
	_, ok := self.Authenticated(c, []string{}, []Permission{ConfirmConfPermission})
	if !ok {
		return
	}
	err := self.metric.RemovePendingStableTokenParams()
	if err != nil {
		c.JSON(
			http.StatusOK,
			gin.H{
				"success": false,
				"reason":  err.Error(),
			},
		)
		return
	}
	c.JSON(
		http.StatusOK,
		gin.H{
			"success": true,
		},
	)

}

func (self *HTTPServer) GetPendingStableTokenParams(c *gin.Context) {
	_, ok := self.Authenticated(c, []string{}, []Permission{ReadOnlyPermission, ConfigurePermission, ConfirmConfPermission, RebalancePermission})
	if !ok {
		return
	}

	data, err := self.metric.GetPendingStableTokenParams()
	if err != nil {
		c.JSON(
			http.StatusOK,
			gin.H{
				"success": false,
				"reason":  err.Error(),
			},
		)
		return
	}
	c.JSON(
		http.StatusOK,
		gin.H{
			"success": true,
			"data":    data,
		},
	)
}

func (self *HTTPServer) GetStableTokenParams(c *gin.Context) {
	_, ok := self.Authenticated(c, []string{}, []Permission{ReadOnlyPermission, ConfigurePermission, ConfirmConfPermission, RebalancePermission})
	if !ok {
		return
	}

	data, err := self.metric.GetStableTokenParams()
=======
	data, err := self.stat.GetTokenHeatmap(fromTime, toTime, token, freq)
>>>>>>> 5541b1d1
	if err != nil {
		c.JSON(
			http.StatusOK,
			gin.H{
				"success": false,
				"reason":  err.Error(),
			},
		)
		return
	}
	c.JSON(
		http.StatusOK,
		gin.H{
			"success": true,
			"data":    data,
		},
	)
}

func (self *HTTPServer) Run() {
	if self.core != nil && self.app != nil {
		self.r.GET("/prices-version", self.AllPricesVersion)
		self.r.GET("/prices", self.AllPrices)
		self.r.GET("/prices/:base/:quote", self.Price)
		self.r.GET("/getrates", self.GetRate)
		self.r.GET("/get-all-rates", self.GetRates)

		self.r.GET("/authdata-version", self.AuthDataVersion)
		self.r.GET("/authdata", self.AuthData)
		self.r.GET("/activities", self.GetActivities)
		self.r.GET("/immediate-pending-activities", self.ImmediatePendingActivities)
		self.r.GET("/metrics", self.Metrics)
		self.r.POST("/metrics", self.StoreMetrics)

		self.r.POST("/cancelorder/:exchangeid", self.CancelOrder)
		self.r.POST("/deposit/:exchangeid", self.Deposit)
		self.r.POST("/withdraw/:exchangeid", self.Withdraw)
		self.r.POST("/trade/:exchangeid", self.Trade)
		self.r.POST("/setrates", self.SetRate)
		self.r.GET("/exchangeinfo", self.GetExchangeInfo)
		self.r.GET("/exchangeinfo/:exchangeid/:base/:quote", self.GetPairInfo)
		self.r.GET("/exchangefees", self.GetFee)
		self.r.GET("/exchangefees/:exchangeid", self.GetExchangeFee)
		self.r.GET("/core/addresses", self.GetAddress)
		self.r.GET("/tradehistory", self.GetTradeHistory)

		self.r.GET("/targetqty", self.GetTargetQty)
		self.r.GET("/pendingtargetqty", self.GetPendingTargetQty)
		self.r.POST("/settargetqty", self.SetTargetQty)
		self.r.POST("/confirmtargetqty", self.ConfirmTargetQty)
		self.r.POST("/canceltargetqty", self.CancelTargetQty)

		self.r.GET("/timeserver", self.GetTimeServer)

		self.r.GET("/rebalancestatus", self.GetRebalanceStatus)
		self.r.POST("/holdrebalance", self.HoldRebalance)
		self.r.POST("/enablerebalance", self.EnableRebalance)

		self.r.GET("/setratestatus", self.GetSetrateStatus)
		self.r.POST("/holdsetrate", self.HoldSetrate)
		self.r.POST("/enablesetrate", self.EnableSetrate)

		self.r.GET("/pwis-equation", self.GetPWIEquation)
		self.r.GET("/pending-pwis-equation", self.GetPendingPWIEquation)
		self.r.POST("/set-pwis-equation", self.SetPWIEquation)
		self.r.POST("/confirm-pwis-equation", self.ConfirmPWIEquation)
		self.r.POST("/reject-pwis-equation", self.RejectPWIEquation)

		self.r.GET("/get-exchange-status", self.GetExchangesStatus)
		self.r.POST("/update-exchange-status", self.UpdateExchangeStatus)

		self.r.POST("/exchange-notification", self.ExchangeNotification)
		self.r.GET("/exchange-notifications", self.GetNotifications)

		self.r.POST("/set-stable-token-params", self.SetStableTokenParams)
		self.r.POST("/confirm-stable-token-params", self.ConfirmStableTokenParams)
		self.r.POST("/reject-stable-token-params", self.RejectStableTokenParams)
		self.r.GET("/pending-stable-token-params", self.GetPendingStableTokenParams)
		self.r.GET("/stable-token-params", self.GetStableTokenParams)
	}

	if self.stat != nil {
		self.r.GET("/cap-by-address/:addr", self.GetCapByAddress)
		self.r.GET("/cap-by-user/:user", self.GetCapByUser)
		self.r.GET("/richguy/:addr", self.ExceedDailyLimit)
		self.r.GET("/tradelogs", self.TradeLogs)
		self.r.GET("/catlogs", self.CatLogs)
		self.r.GET("/get-asset-volume", self.GetAssetVolume)
		self.r.GET("/get-burn-fee", self.GetBurnFee)
		self.r.GET("/get-wallet-fee", self.GetWalletFee)
		self.r.GET("/get-user-volume", self.GetUserVolume)
		self.r.GET("/get-trade-summary", self.GetTradeSummary)
		self.r.POST("/update-user-addresses", self.UpdateUserAddresses)
		self.r.GET("/get-pending-addresses", self.GetPendingAddresses)
		self.r.GET("/get-reserve-rate", self.GetReserveRate)
		self.r.GET("/get-wallet-stats", self.GetWalletStats)
		self.r.GET("/get-wallet-address", self.GetWalletAddress)
		self.r.GET("/get-country-stats", self.GetCountryStats)
		self.r.GET("/get-heat-map", self.GetHeatMap)
		self.r.GET("/get-countries", self.GetCountries)
		self.r.POST("/update-price-analytic-data", self.UpdatePriceAnalyticData)
		self.r.GET("/get-price-analytic-data", self.GetPriceAnalyticData)
		self.r.GET("/get-reserve-volume", self.GetReserveVolume)
		self.r.GET("/get-user-list", self.GetUserList)
<<<<<<< HEAD

=======
		self.r.GET("/get-token-heatmap", self.GetTokenHeatmap)
>>>>>>> 5541b1d1
	}

	self.r.Run(self.host)
}

func NewHTTPServer(
	app reserve.ReserveData,
	core reserve.ReserveCore,
	stat reserve.ReserveStats,
	metric metric.MetricStorage,
	host string,
	enableAuth bool,
	authEngine Authentication,
	env string) *HTTPServer {

	r := gin.Default()
	sentryCli, err := raven.NewWithTags(
		"https://bf15053001464a5195a81bc41b644751:eff41ac715114b20b940010208271b13@sentry.io/228067",
		map[string]string{
			"env": env,
		},
	)
	if err != nil {
		panic(err)
	}
	r.Use(sentry.Recovery(
		sentryCli,
		false,
	))
	corsConfig := cors.DefaultConfig()
	corsConfig.AddAllowHeaders("signed")
	corsConfig.AllowAllOrigins = true
	corsConfig.MaxAge = 5 * time.Minute
	r.Use(cors.New(corsConfig))

	return &HTTPServer{
		app, core, stat, metric, host, enableAuth, authEngine, r,
	}
}<|MERGE_RESOLUTION|>--- conflicted
+++ resolved
@@ -2332,7 +2332,6 @@
 	)
 }
 
-<<<<<<< HEAD
 func (self *HTTPServer) SetStableTokenParams(c *gin.Context) {
 	postForm, ok := self.Authenticated(c, []string{}, []Permission{ConfigurePermission})
 	if !ok {
@@ -2340,7 +2339,146 @@
 	}
 	value := []byte(postForm.Get("value"))
 	if len(value) > MAX_DATA_SIZE {
-=======
+		c.JSON(
+			http.StatusOK,
+			gin.H{
+				"success": false,
+				"reason":  "the data size must be less than 1 MB",
+			},
+		)
+		return
+	}
+	err := self.metric.SetStableTokenParams(value)
+	if err != nil {
+		c.JSON(
+			http.StatusOK,
+			gin.H{
+				"success": false,
+				"reason":  err.Error(),
+			},
+		)
+		return
+	}
+	c.JSON(
+		http.StatusOK,
+		gin.H{
+			"success": true,
+		},
+	)
+}
+
+func (self *HTTPServer) ConfirmStableTokenParams(c *gin.Context) {
+	postForm, ok := self.Authenticated(c, []string{}, []Permission{ConfirmConfPermission})
+	if !ok {
+		return
+	}
+	value := []byte(postForm.Get("value"))
+	if len(value) > MAX_DATA_SIZE {
+		c.JSON(
+			http.StatusOK,
+			gin.H{
+				"success": false,
+				"reason":  "the data size must be less than 1 MB",
+			},
+		)
+		return
+	}
+	err := self.metric.ConfirmStableTokenParams(value)
+	if err != nil {
+		c.JSON(
+			http.StatusOK,
+			gin.H{
+				"success": false,
+				"reason":  err.Error(),
+			},
+		)
+		return
+	}
+	c.JSON(
+		http.StatusOK,
+		gin.H{
+			"success": true,
+		},
+	)
+}
+
+func (self *HTTPServer) RejectStableTokenParams(c *gin.Context) {
+	_, ok := self.Authenticated(c, []string{}, []Permission{ConfirmConfPermission})
+	if !ok {
+		return
+	}
+	err := self.metric.RemovePendingStableTokenParams()
+	if err != nil {
+		c.JSON(
+			http.StatusOK,
+			gin.H{
+				"success": false,
+				"reason":  err.Error(),
+			},
+		)
+		return
+	}
+	c.JSON(
+		http.StatusOK,
+		gin.H{
+			"success": true,
+		},
+	)
+
+}
+
+func (self *HTTPServer) GetPendingStableTokenParams(c *gin.Context) {
+	_, ok := self.Authenticated(c, []string{}, []Permission{ReadOnlyPermission, ConfigurePermission, ConfirmConfPermission, RebalancePermission})
+	if !ok {
+		return
+	}
+
+	data, err := self.metric.GetPendingStableTokenParams()
+	if err != nil {
+		c.JSON(
+			http.StatusOK,
+			gin.H{
+				"success": false,
+				"reason":  err.Error(),
+			},
+		)
+		return
+	}
+	c.JSON(
+		http.StatusOK,
+		gin.H{
+			"success": true,
+			"data":    data,
+		},
+	)
+}
+
+func (self *HTTPServer) GetStableTokenParams(c *gin.Context) {
+	_, ok := self.Authenticated(c, []string{}, []Permission{ReadOnlyPermission, ConfigurePermission, ConfirmConfPermission, RebalancePermission})
+	if !ok {
+		return
+	}
+
+	data, err := self.metric.GetStableTokenParams()
+	if err != nil {
+		c.JSON(
+			http.StatusOK,
+			gin.H{
+				"success": false,
+				"reason":  err.Error(),
+			},
+		)
+		return
+	}
+	c.JSON(
+		http.StatusOK,
+		gin.H{
+			"success": true,
+			"data":    data,
+		},
+	)
+}
+
 func (self *HTTPServer) GetTokenHeatmap(c *gin.Context) {
 	fromTime, toTime, ok := self.ValidateTimeInput(c)
 	if !ok {
@@ -2349,136 +2487,17 @@
 	freq := c.Query("freq")
 	token := c.Query("token")
 	if token == "" {
->>>>>>> 5541b1d1
-		c.JSON(
-			http.StatusOK,
-			gin.H{
-				"success": false,
-<<<<<<< HEAD
-				"reason":  "the data size must be less than 1 MB",
-=======
+		c.JSON(
+			http.StatusOK,
+			gin.H{
+				"success": false,
 				"reason":  "token param is required",
->>>>>>> 5541b1d1
-			},
-		)
-		return
-	}
-<<<<<<< HEAD
-	err := self.metric.SetStableTokenParams(value)
-	if err != nil {
-		c.JSON(
-			http.StatusOK,
-			gin.H{
-				"success": false,
-				"reason":  err.Error(),
-			},
-		)
-		return
-	}
-	c.JSON(
-		http.StatusOK,
-		gin.H{
-			"success": true,
-		},
-	)
-}
-
-func (self *HTTPServer) ConfirmStableTokenParams(c *gin.Context) {
-	postForm, ok := self.Authenticated(c, []string{}, []Permission{ConfirmConfPermission})
-	if !ok {
-		return
-	}
-	value := []byte(postForm.Get("value"))
-	if len(value) > MAX_DATA_SIZE {
-		c.JSON(
-			http.StatusOK,
-			gin.H{
-				"success": false,
-				"reason":  "the data size must be less than 1 MB",
-			},
-		)
-		return
-	}
-	err := self.metric.ConfirmStableTokenParams(value)
-	if err != nil {
-		c.JSON(
-			http.StatusOK,
-			gin.H{
-				"success": false,
-				"reason":  err.Error(),
-			},
-		)
-		return
-	}
-	c.JSON(
-		http.StatusOK,
-		gin.H{
-			"success": true,
-		},
-	)
-}
-
-func (self *HTTPServer) RejectStableTokenParams(c *gin.Context) {
-	_, ok := self.Authenticated(c, []string{}, []Permission{ConfirmConfPermission})
-	if !ok {
-		return
-	}
-	err := self.metric.RemovePendingStableTokenParams()
-	if err != nil {
-		c.JSON(
-			http.StatusOK,
-			gin.H{
-				"success": false,
-				"reason":  err.Error(),
-			},
-		)
-		return
-	}
-	c.JSON(
-		http.StatusOK,
-		gin.H{
-			"success": true,
-		},
-	)
-
-}
-
-func (self *HTTPServer) GetPendingStableTokenParams(c *gin.Context) {
-	_, ok := self.Authenticated(c, []string{}, []Permission{ReadOnlyPermission, ConfigurePermission, ConfirmConfPermission, RebalancePermission})
-	if !ok {
-		return
-	}
-
-	data, err := self.metric.GetPendingStableTokenParams()
-	if err != nil {
-		c.JSON(
-			http.StatusOK,
-			gin.H{
-				"success": false,
-				"reason":  err.Error(),
-			},
-		)
-		return
-	}
-	c.JSON(
-		http.StatusOK,
-		gin.H{
-			"success": true,
-			"data":    data,
-		},
-	)
-}
-
-func (self *HTTPServer) GetStableTokenParams(c *gin.Context) {
-	_, ok := self.Authenticated(c, []string{}, []Permission{ReadOnlyPermission, ConfigurePermission, ConfirmConfPermission, RebalancePermission})
-	if !ok {
-		return
-	}
-
-	data, err := self.metric.GetStableTokenParams()
-=======
+			},
+		)
+		return
+	}
+
 	data, err := self.stat.GetTokenHeatmap(fromTime, toTime, token, freq)
->>>>>>> 5541b1d1
 	if err != nil {
 		c.JSON(
 			http.StatusOK,
@@ -2583,11 +2602,7 @@
 		self.r.GET("/get-price-analytic-data", self.GetPriceAnalyticData)
 		self.r.GET("/get-reserve-volume", self.GetReserveVolume)
 		self.r.GET("/get-user-list", self.GetUserList)
-<<<<<<< HEAD
-
-=======
 		self.r.GET("/get-token-heatmap", self.GetTokenHeatmap)
->>>>>>> 5541b1d1
 	}
 
 	self.r.Run(self.host)

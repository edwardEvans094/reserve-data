--- conflicted
+++ resolved
@@ -2,20 +2,25 @@
 
 import (
 	"encoding/json"
+	"io/ioutil"
 	"net/http"
 	"net/http/httptest"
 	"net/url"
+	"os"
+	"path/filepath"
 	"testing"
 
 	"reflect"
 
+	"github.com/KyberNetwork/reserve-data/common"
+	"github.com/KyberNetwork/reserve-data/core"
+	"github.com/KyberNetwork/reserve-data/data"
+	"github.com/KyberNetwork/reserve-data/data/storage"
+	"github.com/KyberNetwork/reserve-data/http/httputil"
 	"github.com/KyberNetwork/reserve-data/metric"
-<<<<<<< HEAD
 	"github.com/KyberNetwork/reserve-data/settings"
 	settingsstorage "github.com/KyberNetwork/reserve-data/settings/storage"
 	"github.com/gin-gonic/gin"
-=======
->>>>>>> df560f5c
 )
 
 type assertFn func(t *testing.T, resp *httptest.ResponseRecorder)
@@ -87,7 +92,6 @@
 	resp := httptest.NewRecorder()
 	handler.ServeHTTP(resp, req)
 	tc.assert(t, resp)
-<<<<<<< HEAD
 }
 
 func TestHTTPServerPWIEquationV2(t *testing.T) {
@@ -396,6 +400,4 @@
 	for _, tc := range tests {
 		t.Run(tc.msg, func(t *testing.T) { testHTTPRequest(t, tc, s.r) })
 	}
-=======
->>>>>>> df560f5c
 }
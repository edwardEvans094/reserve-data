package main

import (
	"log"
	"time"

	"github.com/KyberNetwork/reserve-data/common"
	"github.com/KyberNetwork/reserve-data/data/fetcher"
	"github.com/KyberNetwork/reserve-data/data/storage"
	"github.com/KyberNetwork/reserve-data/http"
	"github.com/KyberNetwork/reserve-data/signer"
	ethereum "github.com/ethereum/go-ethereum/common"
)

func GetConfigForDev() *Config {
	// settingPath := "/go/src/github.com/KyberNetwork/reserve-data/cmd/dev_setting.json"
	settingPath := "/go/src/github.com/KyberNetwork/reserve-data/cmd/staging_setting.json"
	addressConfig, err := common.GetAddressConfigFromFile(settingPath)
	if err != nil {
		log.Fatalf("Config file %s is not found. Error: %s", settingPath, err)
	}
	wrapperAddr := ethereum.HexToAddress(addressConfig.Wrapper)
	reserveAddr := ethereum.HexToAddress(addressConfig.Reserve)
	pricingAddr := ethereum.HexToAddress(addressConfig.Pricing)
	burnerAddr := ethereum.HexToAddress(addressConfig.FeeBurner)
	networkAddr := ethereum.HexToAddress(addressConfig.Network)

	common.SupportedTokens = map[string]common.Token{}
	tokens := []common.Token{}
	for id, t := range addressConfig.Tokens {
		tok := common.Token{
			id, t.Address, t.Decimals,
		}
		common.SupportedTokens[id] = tok
		tokens = append(tokens, tok)
	}

	storage, err := storage.NewBoltStorage("/go/src/github.com/KyberNetwork/reserve-data/cmd/dev.db")
	if err != nil {
		panic(err)
	}

	fetcherRunner := fetcher.NewTickerRunner(3*time.Second, 2*time.Second, 3*time.Second, 5*time.Second, 5*time.Second)

	fileSigner, depositSigner := signer.NewFileSigner("/go/src/github.com/KyberNetwork/reserve-data/cmd/config.json")

	exchangePool := NewDevExchangePool(
		addressConfig, fileSigner, storage,
	)

	// endpoint := "https://ropsten.infura.io"
	// endpoint := "http://blockchain:8545"
<<<<<<< HEAD
=======
	// endpoint := "https://kovan.infura.io"
>>>>>>> 50482d2f
	endpoint := "https://mainnet.infura.io"
	bkendpoints := []string{
		"https://mainnet.infura.io",
	}

	hmac512auth := http.KNAuthentication{
		fileSigner.KNSecret,
		fileSigner.KNReadOnly,
		fileSigner.KNConfiguration,
		fileSigner.KNConfirmConf,
	}

	return &Config{
		ActivityStorage:         storage,
		DataStorage:             storage,
		FetcherStorage:          storage,
		MetricStorage:           storage,
		FetcherRunner:           fetcherRunner,
		FetcherExchanges:        exchangePool.FetcherExchanges(),
		Exchanges:               exchangePool.CoreExchanges(),
		BlockchainSigner:        fileSigner,
		EnableAuthentication:    true,
		DepositSigner:           depositSigner,
		AuthEngine:              hmac512auth,
		EthereumEndpoint:        endpoint,
		BackupEthereumEndpoints: bkendpoints,
		SupportedTokens:         tokens,
		WrapperAddress:          wrapperAddr,
		PricingAddress:          pricingAddr,
		ReserveAddress:          reserveAddr,
		FeeBurnerAddress:        burnerAddr,
		NetworkAddress:          networkAddr,
	}
}<|MERGE_RESOLUTION|>--- conflicted
+++ resolved
@@ -14,7 +14,7 @@
 
 func GetConfigForDev() *Config {
 	// settingPath := "/go/src/github.com/KyberNetwork/reserve-data/cmd/dev_setting.json"
-	settingPath := "/go/src/github.com/KyberNetwork/reserve-data/cmd/staging_setting.json"
+	settingPath := "/go/src/github.com/KyberNetwork/reserve-data/cmd/dev_setting.json"
 	addressConfig, err := common.GetAddressConfigFromFile(settingPath)
 	if err != nil {
 		log.Fatalf("Config file %s is not found. Error: %s", settingPath, err)
@@ -50,13 +50,10 @@
 
 	// endpoint := "https://ropsten.infura.io"
 	// endpoint := "http://blockchain:8545"
-<<<<<<< HEAD
-=======
 	// endpoint := "https://kovan.infura.io"
->>>>>>> 50482d2f
-	endpoint := "https://mainnet.infura.io"
+	endpoint := "https://kovan.infura.io"
 	bkendpoints := []string{
-		"https://mainnet.infura.io",
+		"https://kovan.infura.io",
 	}
 
 	hmac512auth := http.KNAuthentication{

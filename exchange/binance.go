package exchange

import (
	"errors"
	"fmt"
	"log"
	"math/big"
	"regexp"
	"strconv"
	"strings"
	"sync"

	"github.com/KyberNetwork/reserve-data/common"
	ethereum "github.com/ethereum/go-ethereum/common"
)

const (
	BINANCE_EPSILON float64 = 0.0000001 // 10e-7
	BATCH_SIZE      int     = 4
)

type Binance struct {
	interf       BinanceInterface
	pairs        []common.TokenPair
	addresses    *common.ExchangeAddresses
	exchangeInfo *common.ExchangeInfo
	fees         common.ExchangeFees
}

func (self *Binance) TokenAddresses() map[string]ethereum.Address {
	return self.addresses.GetData()
}

func (self *Binance) MarshalText() (text []byte, err error) {
	return []byte(self.ID()), nil
}

func (self *Binance) Address(token common.Token) (ethereum.Address, bool) {
	addr, supported := self.addresses.Get(token.ID)
	return addr, supported
}

func (self *Binance) UpdateAllDepositAddresses(address string) {
	data := self.addresses.GetData()
	for k, _ := range data {
		self.addresses.Update(k, ethereum.HexToAddress(address))
	}
}

func (self *Binance) UpdateDepositAddress(token common.Token, address string) {
	liveAddress, _ := self.interf.GetDepositAddress(strings.ToLower(token.ID))
	if liveAddress.Address != "" {
		self.addresses.Update(token.ID, ethereum.HexToAddress(liveAddress.Address))
	} else {
		self.addresses.Update(token.ID, ethereum.HexToAddress(address))
	}
}

func (self *Binance) precisionFromStepSize(stepSize string) int {
	re := regexp.MustCompile("0*$")
	parts := strings.Split(re.ReplaceAllString(stepSize, ""), ".")
	if len(parts) > 1 {
		return len(parts[1])
	}
	return 0
}

func (self *Binance) UpdatePrecisionLimit(pair common.TokenPair, symbols []BinanceSymbol) {
	pairName := strings.ToUpper(pair.Base.ID) + strings.ToUpper(pair.Quote.ID)
	for _, symbol := range symbols {
		if symbol.Symbol == strings.ToUpper(pairName) {
			//update precision
			exchangePrecisionLimit := common.ExchangePrecisionLimit{}
			exchangePrecisionLimit.Precision.Amount = symbol.BaseAssetPrecision
			exchangePrecisionLimit.Precision.Price = symbol.QuotePrecision
			// update limit
			for _, filter := range symbol.Filters {
				if filter.FilterType == "LOT_SIZE" {
					// update amount min
					minQuantity, _ := strconv.ParseFloat(filter.MinQuantity, 64)
					exchangePrecisionLimit.AmountLimit.Min = minQuantity
					// update amount max
					maxQuantity, _ := strconv.ParseFloat(filter.MaxQuantity, 64)
					exchangePrecisionLimit.AmountLimit.Max = maxQuantity
					exchangePrecisionLimit.Precision.Amount = self.precisionFromStepSize(filter.StepSize)
				}

				if filter.FilterType == "PRICE_FILTER" {
					// update price min
					minPrice, _ := strconv.ParseFloat(filter.MinPrice, 64)
					exchangePrecisionLimit.PriceLimit.Min = minPrice
					// update price max
					maxPrice, _ := strconv.ParseFloat(filter.MaxPrice, 64)
					exchangePrecisionLimit.PriceLimit.Max = maxPrice
					exchangePrecisionLimit.Precision.Price = self.precisionFromStepSize(filter.TickSize)
				}

				if filter.FilterType == "MIN_NOTIONAL" {
					minNotional, _ := strconv.ParseFloat(filter.MinNotional, 64)
					exchangePrecisionLimit.MinNotional = minNotional
				}
			}
			self.exchangeInfo.Update(pair.PairID(), exchangePrecisionLimit)
			break
		}
	}
}

func (self *Binance) UpdatePairsPrecision() {
	exchangeInfo, err := self.interf.GetExchangeInfo()
	if err != nil {
		log.Printf("Get exchange info failed: %s\n", err)
	} else {
		symbols := exchangeInfo.Symbols
		for _, pair := range self.pairs {
			self.UpdatePrecisionLimit(pair, symbols)
		}
	}
}

func (self *Binance) GetInfo() (common.ExchangeInfo, error) {
	return *self.exchangeInfo, nil
}

func (self *Binance) GetExchangeInfo(pair common.TokenPairID) (common.ExchangePrecisionLimit, error) {
	data, err := self.exchangeInfo.Get(pair)
	return data, err
}

func (self *Binance) GetFee() common.ExchangeFees {
	return self.fees
}

func (self *Binance) ID() common.ExchangeID {
	return common.ExchangeID("binance")
}

func (self *Binance) TokenPairs() []common.TokenPair {
	return self.pairs
}

func (self *Binance) Name() string {
	return "binance"
}

func (self *Binance) QueryOrder(symbol string, id uint64) (done float64, remaining float64, finished bool, err error) {
	result, err := self.interf.OrderStatus(symbol, id)
	if err != nil {
		return 0, 0, false, err
	} else {
		done, _ := strconv.ParseFloat(result.ExecutedQty, 64)
		total, _ := strconv.ParseFloat(result.OrigQty, 64)
		return done, total - done, total-done < BINANCE_EPSILON, nil
	}
}

func (self *Binance) Trade(tradeType string, base common.Token, quote common.Token, rate float64, amount float64, timepoint uint64) (id string, done float64, remaining float64, finished bool, err error) {
	result, err := self.interf.Trade(tradeType, base, quote, rate, amount)

	if err != nil {
		return "", 0, 0, false, err
	} else {
		done, remaining, finished, err := self.QueryOrder(
			base.ID+quote.ID,
			result.OrderID,
		)
		id := strconv.FormatUint(result.OrderID, 10)
		return id, done, remaining, finished, err
	}
}

func (self *Binance) Withdraw(token common.Token, amount *big.Int, address ethereum.Address, timepoint uint64) (string, error) {
	tx, err := self.interf.Withdraw(token, amount, address)
	return tx, err
}

func (self *Binance) CancelOrder(id string, base, quote string) error {
	idNo, err := strconv.ParseUint(id, 10, 64)
	if err != nil {
		return err
	}
	symbol := base + quote
	_, err = self.interf.CancelOrder(symbol, idNo)
	if err != nil {
		return err
	}
	return nil
}

func (self *Binance) FetchOnePairData(
	wg *sync.WaitGroup,
	pair common.TokenPair,
	data *sync.Map,
	timepoint uint64) {

	defer wg.Done()
	result := common.ExchangePrice{}

	timestamp := common.Timestamp(fmt.Sprintf("%d", timepoint))
	result.Timestamp = timestamp
	result.Valid = true
	resp_data, err := self.interf.GetDepthOnePair(pair)
	returnTime := common.GetTimestamp()
	result.ReturnTime = returnTime
	if err != nil {
		result.Valid = false
		result.Error = err.Error()
	} else {
		if resp_data.Code != 0 || resp_data.Msg != "" {
			result.Valid = false
			result.Error = fmt.Sprintf("Code: %d, Msg: %s", resp_data.Code, resp_data.Msg)
		} else {
			for _, buy := range resp_data.Bids {
				quantity, _ := strconv.ParseFloat(buy.Quantity, 64)
				rate, _ := strconv.ParseFloat(buy.Rate, 64)
				result.Bids = append(
					result.Bids,
					common.PriceEntry{
						quantity,
						rate,
					},
				)
			}
			for _, sell := range resp_data.Asks {
				quantity, _ := strconv.ParseFloat(sell.Quantity, 64)
				rate, _ := strconv.ParseFloat(sell.Rate, 64)
				result.Asks = append(
					result.Asks,
					common.PriceEntry{
						quantity,
						rate,
					},
				)
			}
		}
	}
	data.Store(pair.PairID(), result)
}

func (self *Binance) FetchPriceData(timepoint uint64) (map[common.TokenPairID]common.ExchangePrice, error) {
	wait := sync.WaitGroup{}
	data := sync.Map{}
	pairs := self.pairs
	var i int = 0
	var x int = 0
	for i < len(pairs) {
		for x = i; x < len(pairs) && x < i+BATCH_SIZE; x++ {
			wait.Add(1)
			pair := pairs[x]
			go self.FetchOnePairData(&wait, pair, &data, timepoint)
		}
		wait.Wait()
		i = x
	}
	result := map[common.TokenPairID]common.ExchangePrice{}
	data.Range(func(key, value interface{}) bool {
		result[key.(common.TokenPairID)] = value.(common.ExchangePrice)
		return true
	})
	return result, nil
}

func (self *Binance) OpenOrdersForOnePair(
	wg *sync.WaitGroup,
	pair common.TokenPair,
	data *sync.Map,
	timepoint uint64) {

	defer wg.Done()

	result, err := self.interf.OpenOrdersForOnePair(pair)

	if err == nil {
		orders := []common.Order{}
		for _, order := range result {
			price, _ := strconv.ParseFloat(order.Price, 64)
			orgQty, _ := strconv.ParseFloat(order.OrigQty, 64)
			executedQty, _ := strconv.ParseFloat(order.ExecutedQty, 64)
			orders = append(orders, common.Order{
				ID:          fmt.Sprintf("%d_%s%s", order.OrderId, strings.ToUpper(pair.Base.ID), strings.ToUpper(pair.Quote.ID)),
				Base:        strings.ToUpper(pair.Base.ID),
				Quote:       strings.ToUpper(pair.Quote.ID),
				OrderId:     fmt.Sprintf("%d", order.OrderId),
				Price:       price,
				OrigQty:     orgQty,
				ExecutedQty: executedQty,
				TimeInForce: order.TimeInForce,
				Type:        order.Type,
				Side:        order.Side,
				StopPrice:   order.StopPrice,
				IcebergQty:  order.IcebergQty,
				Time:        order.Time,
			})
		}
		data.Store(pair.PairID(), orders)
	} else {
		log.Printf("Unsuccessful response from Binance: %s", err)
	}
}

<<<<<<< HEAD
// func (self *Binance) FetchOrderData(timepoint uint64) (common.OrderEntry, error) {
// 	result := common.OrderEntry{}
// 	result.Timestamp = common.Timestamp(fmt.Sprintf("%d", timepoint))
// 	result.Valid = true
// 	result.Data = []common.Order{}
//
// 	wait := sync.WaitGroup{}
// 	data := sync.Map{}
// 	pairs := self.pairs
// 	var i int = 0
// 	var x int = 0
// 	for i < len(pairs) {
// 		for x = i; x < len(pairs) && x < i+BATCH_SIZE; x++ {
// 			wait.Add(1)
// 			pair := pairs[x]
// 			go self.OpenOrdersForOnePair(&wait, pair, &data, timepoint)
// 		}
// 		i = x + 1
// 		wait.Wait()
// 	}
//
// 	result.ReturnTime = common.GetTimestamp()
//
// 	data.Range(func(key, value interface{}) bool {
// 		orders := value.([]common.Order)
// 		result.Data = append(result.Data, orders...)
// 		return true
// 	})
// 	return result, nil
// }
=======
func (self *Binance) FetchOrderData(timepoint uint64) (common.OrderEntry, error) {
	result := common.OrderEntry{}
	result.Timestamp = common.Timestamp(fmt.Sprintf("%d", timepoint))
	result.Valid = true
	result.Data = []common.Order{}

	wait := sync.WaitGroup{}
	data := sync.Map{}
	pairs := self.pairs
	var i int = 0
	var x int = 0
	for i < len(pairs) {
		for x = i; x < len(pairs) && x < i+BATCH_SIZE; x++ {
			wait.Add(1)
			pair := pairs[x]
			go self.OpenOrdersForOnePair(&wait, pair, &data, timepoint)
		}
		i = x
		wait.Wait()
	}

	result.ReturnTime = common.GetTimestamp()

	data.Range(func(key, value interface{}) bool {
		orders := value.([]common.Order)
		result.Data = append(result.Data, orders...)
		return true
	})
	return result, nil
}
>>>>>>> 906adb8f

func (self *Binance) FetchEBalanceData(timepoint uint64) (common.EBalanceEntry, error) {
	result := common.EBalanceEntry{}
	result.Timestamp = common.Timestamp(fmt.Sprintf("%d", timepoint))
	result.Valid = true
	result.Error = ""
	resp_data, err := self.interf.GetInfo()
	result.ReturnTime = common.GetTimestamp()
	if err != nil {
		result.Valid = false
		result.Error = err.Error()
		result.Status = false
	} else {
		result.AvailableBalance = map[string]float64{}
		result.LockedBalance = map[string]float64{}
		result.DepositBalance = map[string]float64{}
		result.Status = true
		if resp_data.Code != 0 {
			result.Valid = false
			result.Error = fmt.Sprintf("Code: %d, Msg: %s", resp_data.Code, resp_data.Msg)
			result.Status = false
		} else {
			for _, b := range resp_data.Balances {
				tokenID := b.Asset
				_, exist := common.SupportedTokens[tokenID]
				if exist {
					avai, _ := strconv.ParseFloat(b.Free, 64)
					locked, _ := strconv.ParseFloat(b.Locked, 64)
					result.AvailableBalance[tokenID] = avai
					result.LockedBalance[tokenID] = locked
					result.DepositBalance[tokenID] = 0
				}
			}
		}
	}
	return result, nil
}

func (self *Binance) FetchOnePairTradeHistory(
	wait *sync.WaitGroup,
	data *sync.Map,
	pair common.TokenPair,
	timepoint uint64) {

	defer wait.Done()
	result := []common.TradeHistory{}
	resp, err := self.interf.GetAccountTradeHistory(pair.Base, pair.Quote, 0)
	if err != nil {
		log.Printf("Cannot fetch data for pair %s%s: %s", pair.Base.ID, pair.Quote.ID, err.Error())
	}
	pairString := pair.PairID()
	for _, trade := range resp {
		price, _ := strconv.ParseFloat(trade.Price, 64)
		quantity, _ := strconv.ParseFloat(trade.Qty, 64)
		historyType := "sell"
		if trade.IsBuyer {
			historyType = "buy"
		}
		tradeHistory := common.TradeHistory{
			strconv.FormatUint(trade.ID, 10),
			price,
			quantity,
			historyType,
			trade.Time,
		}
		result = append(result, tradeHistory)
	}
	data.Store(pairString, result)
}

func (self *Binance) FetchTradeHistory(timepoint uint64) (map[common.TokenPairID][]common.TradeHistory, error) {
	result := map[common.TokenPairID][]common.TradeHistory{}
	data := sync.Map{}
	pairs := self.pairs
	wait := sync.WaitGroup{}
	var i int = 0
	var x int = 0
	for i < len(pairs) {
		for x = i; x < len(pairs) && x < i+BATCH_SIZE; x++ {
			wait.Add(1)
			pair := pairs[x]
			go self.FetchOnePairTradeHistory(&wait, &data, pair, timepoint)
		}
		i = x
		wait.Wait()
	}
	data.Range(func(key, value interface{}) bool {
		result[key.(common.TokenPairID)] = value.([]common.TradeHistory)
		return true
	})
	return result, nil
}

func (self *Binance) DepositStatus(id common.ActivityID, txHash, currency string, amount float64, timepoint uint64) (string, error) {
	startTime := timepoint - 86400000
	endTime := timepoint
	deposits, err := self.interf.DepositHistory(startTime, endTime)
	if err != nil || !deposits.Success {
		return "", err
	} else {
		for _, deposit := range deposits.Deposits {
			if deposit.TxID == txHash {
				if deposit.Status == 1 {
					return "done", nil
				} else {
					return "", nil
				}
			}
		}
		return "", errors.New("Deposit is not found in deposit list returned from Binance. This might cause by wrong start/end time, please check again.")
	}
}

func (self *Binance) WithdrawStatus(id, currency string, amount float64, timepoint uint64) (string, string, error) {
	startTime := timepoint - 86400000
	endTime := timepoint
	withdraws, err := self.interf.WithdrawHistory(startTime, endTime)
	if err != nil || !withdraws.Success {
		return "", "", err
	} else {
		for _, withdraw := range withdraws.Withdrawals {
			if withdraw.ID == id {
				if withdraw.Status == 3 || withdraw.Status == 5 || withdraw.Status == 6 {
					return "done", withdraw.TxID, nil
				} else {
					return "", withdraw.TxID, nil
				}
			}
		}
		return "", "", errors.New("Withdrawal doesn't exist. This shouldn't happen unless tx returned from withdrawal from binance and activity ID are not consistently designed")
	}
}

func (self *Binance) OrderStatus(id string, base, quote string) (string, error) {
	orderID, err := strconv.ParseUint(id, 10, 64)
	if err != nil {
		panic(err)
	}
	symbol := base + quote
	order, err := self.interf.OrderStatus(symbol, orderID)
	if err != nil {
		return "", err
	}
	if order.Status == "NEW" || order.Status == "PARTIALLY_FILLED" || order.Status == "PENDING_CANCEL" {
		return "", nil
	} else {
		return "done", nil
	}
}

func NewBinance(addressConfig map[string]string, feeConfig common.ExchangeFees, interf BinanceInterface) *Binance {
	pairs, fees := getExchangePairsAndFeesFromConfig(addressConfig, feeConfig, "binance")
	return &Binance{
		interf,
		pairs,
		common.NewExchangeAddresses(),
		common.NewExchangeInfo(),
		fees,
	}
}<|MERGE_RESOLUTION|>--- conflicted
+++ resolved
@@ -298,7 +298,6 @@
 	}
 }
 
-<<<<<<< HEAD
 // func (self *Binance) FetchOrderData(timepoint uint64) (common.OrderEntry, error) {
 // 	result := common.OrderEntry{}
 // 	result.Timestamp = common.Timestamp(fmt.Sprintf("%d", timepoint))
@@ -316,7 +315,7 @@
 // 			pair := pairs[x]
 // 			go self.OpenOrdersForOnePair(&wait, pair, &data, timepoint)
 // 		}
-// 		i = x + 1
+// 		i = x
 // 		wait.Wait()
 // 	}
 //
@@ -329,38 +328,6 @@
 // 	})
 // 	return result, nil
 // }
-=======
-func (self *Binance) FetchOrderData(timepoint uint64) (common.OrderEntry, error) {
-	result := common.OrderEntry{}
-	result.Timestamp = common.Timestamp(fmt.Sprintf("%d", timepoint))
-	result.Valid = true
-	result.Data = []common.Order{}
-
-	wait := sync.WaitGroup{}
-	data := sync.Map{}
-	pairs := self.pairs
-	var i int = 0
-	var x int = 0
-	for i < len(pairs) {
-		for x = i; x < len(pairs) && x < i+BATCH_SIZE; x++ {
-			wait.Add(1)
-			pair := pairs[x]
-			go self.OpenOrdersForOnePair(&wait, pair, &data, timepoint)
-		}
-		i = x
-		wait.Wait()
-	}
-
-	result.ReturnTime = common.GetTimestamp()
-
-	data.Range(func(key, value interface{}) bool {
-		orders := value.([]common.Order)
-		result.Data = append(result.Data, orders...)
-		return true
-	})
-	return result, nil
-}
->>>>>>> 906adb8f
 
 func (self *Binance) FetchEBalanceData(timepoint uint64) (common.EBalanceEntry, error) {
 	result := common.EBalanceEntry{}

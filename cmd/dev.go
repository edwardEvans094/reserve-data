package main

import (
	"log"
	"time"

	"github.com/KyberNetwork/reserve-data/common"
	"github.com/KyberNetwork/reserve-data/data/fetcher"
	"github.com/KyberNetwork/reserve-data/data/storage"
	"github.com/KyberNetwork/reserve-data/http"
	"github.com/KyberNetwork/reserve-data/signer"
	ethereum "github.com/ethereum/go-ethereum/common"
)

func GetConfigForDev() *Config {
	settingPath := "/go/src/github.com/KyberNetwork/reserve-data/cmd/dev_setting.json"
	addressConfig, err := common.GetAddressConfigFromFile(settingPath)
	if err != nil {
		log.Fatalf("Config file %s is not found. Error: %s", settingPath, err)
	}
	wrapperAddr := ethereum.HexToAddress(addressConfig.Wrapper)
	reserveAddr := ethereum.HexToAddress(addressConfig.Reserve)
	pricingAddr := ethereum.HexToAddress(addressConfig.Pricing)
	burnerAddr := ethereum.HexToAddress(addressConfig.FeeBurner)
	networkAddr := ethereum.HexToAddress(addressConfig.Network)

	common.SupportedTokens = map[string]common.Token{}
	tokens := []common.Token{}
	for id, t := range addressConfig.Tokens {
		tok := common.Token{
			id, t.Address, t.Decimals,
		}
		common.SupportedTokens[id] = tok
		tokens = append(tokens, tok)
	}

	storage, err := storage.NewBoltStorage("/go/src/github.com/KyberNetwork/reserve-data/cmd/dev.db")
	if err != nil {
		panic(err)
	}

	fetcherRunner := fetcher.NewTickerRunner(3*time.Second, 2*time.Second, 3*time.Second, 5*time.Second, 5*time.Second)

	fileSigner, depositSigner := signer.NewFileSigner("/go/src/github.com/KyberNetwork/reserve-data/cmd/config.json")

	exchangePool := NewDevExchangePool(
		addressConfig, fileSigner, storage,
	)

	// endpoint := "https://ropsten.infura.io"
	// endpoint := "http://blockchain:8545"
	endpoint := "https://kovan.infura.io"
	bkendpoints := []string{
		"https://kovan.infura.io",
	}

	hmac512auth := http.KNAuthentication{
		fileSigner.KNSecret,
		fileSigner.KNReadOnly,
		fileSigner.KNConfiguration,
		fileSigner.KNConfirmConf,
	}

	return &Config{
		ActivityStorage:         storage,
		DataStorage:             storage,
		FetcherStorage:          storage,
		MetricStorage:           storage,
		FetcherRunner:           fetcherRunner,
		FetcherExchanges:        exchangePool.FetcherExchanges(),
		Exchanges:               exchangePool.CoreExchanges(),
		BlockchainSigner:        fileSigner,
<<<<<<< HEAD
		EnableAuthentication:    true,
=======
		DepositSigner:           depositSigner,
		EnableAuthentication:    false,
>>>>>>> ace4668d
		AuthEngine:              hmac512auth,
		EthereumEndpoint:        endpoint,
		BackupEthereumEndpoints: bkendpoints,
		SupportedTokens:         tokens,
		WrapperAddress:          wrapperAddr,
		PricingAddress:          pricingAddr,
		ReserveAddress:          reserveAddr,
		FeeBurnerAddress:        burnerAddr,
		NetworkAddress:          networkAddr,
	}
}<|MERGE_RESOLUTION|>--- conflicted
+++ resolved
@@ -70,12 +70,8 @@
 		FetcherExchanges:        exchangePool.FetcherExchanges(),
 		Exchanges:               exchangePool.CoreExchanges(),
 		BlockchainSigner:        fileSigner,
-<<<<<<< HEAD
 		EnableAuthentication:    true,
-=======
 		DepositSigner:           depositSigner,
-		EnableAuthentication:    false,
->>>>>>> ace4668d
 		AuthEngine:              hmac512auth,
 		EthereumEndpoint:        endpoint,
 		BackupEthereumEndpoints: bkendpoints,

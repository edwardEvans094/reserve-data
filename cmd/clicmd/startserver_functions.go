package cmd

import (
	"io"
	"io/ioutil"
	"log"
	"os"
	"path/filepath"
	"regexp"

	"github.com/KyberNetwork/reserve-data/blockchain"
	"github.com/KyberNetwork/reserve-data/cmd/configuration"
	"github.com/KyberNetwork/reserve-data/common"
	"github.com/KyberNetwork/reserve-data/common/archive"
	"github.com/KyberNetwork/reserve-data/common/blockchain/nonce"
	"github.com/KyberNetwork/reserve-data/core"
	"github.com/KyberNetwork/reserve-data/data"
	"github.com/KyberNetwork/reserve-data/data/fetcher"
	"github.com/KyberNetwork/reserve-data/stat"
	ethereum "github.com/ethereum/go-ethereum/common"
	"github.com/robfig/cron"
	"gopkg.in/natefinch/lumberjack.v2"
)

const (
	STARTING_BLOCK uint64 = 5069586
)

func backupLog(arch archive.Archive) {
	c := cron.New()
	c.AddFunc("@daily", func() {
		files, err := ioutil.ReadDir(logDir)
		if err != nil {
			log.Printf("ERROR: Log backup: Can not view log folder")
		}
		for _, file := range files {
			matched, err := regexp.MatchString("core.*\\.log", file.Name())
			if (!file.IsDir()) && (matched) && (err == nil) {
				log.Printf("File name is %s", file.Name())
				err := arch.UploadFile(arch.GetLogBucketName(), remoteLogPath, logDir+file.Name())
				if err != nil {
					log.Printf("ERROR: Log backup: Can not upload Log file %s", err)
				} else {
					var err error
					var ok bool
					if file.Name() != "core.log" {
						ok, err = arch.CheckFileIntergrity(arch.GetLogBucketName(), remoteLogPath, logDir+file.Name())
						if !ok || (err != nil) {
							log.Printf("ERROR: Log backup: File intergrity is corrupted")
						}
						err = os.Remove(logDir + file.Name())
					}
					if err != nil {
						log.Printf("ERROR: Log backup: Cannot remove local log file %s", err)
					} else {
						log.Printf("Log backup: backup file %s succesfully", file.Name())
					}
				}
			}
		}
		return
	})
	c.Start()
}

//set config log: Write log into a predefined file, and rotate log daily
//if stdoutLog is set, the log is also printed on stdout.
func configLog(stdoutLog bool) {
	logger := &lumberjack.Logger{
		Filename: filepath.Join(logDir, "core.log"),
		// MaxSize:  1, // megabytes
		MaxBackups: 0,
		MaxAge:     0, //days
		// Compress:   true, // disabled by default
	}

	if stdoutLog {
		mw := io.MultiWriter(os.Stdout, logger)
		log.SetOutput(mw)
	} else {
		log.SetOutput(logger)
	}
	log.SetFlags(log.LstdFlags | log.Lmicroseconds | log.Lshortfile)

	c := cron.New()
	err := c.AddFunc("@daily", func() {
		if lErr := logger.Rotate(); lErr != nil {
			log.Printf("Error rotate log: %s", lErr.Error())
		}
	})
	if err != nil {
		log.Printf("Error add log cron daily: %s", err.Error())
	}
	c.Start()
}

func InitInterface(kyberENV string) {
	if base_url != configuration.Baseurl {
		log.Printf("Overwriting base URL with %s \n", base_url)
	}
	configuration.SetInterface(base_url)
}

// GetConfigFromENV: From ENV variable and overwriting instruction, build the config
func GetConfigFromENV(kyberENV string) *configuration.Config {
	log.Printf("Running in %s mode \n", kyberENV)
	var config *configuration.Config
	config = configuration.GetConfig(kyberENV,
		!noAuthEnable,
		endpointOW,
		noCore,
		enableStat)
	return config
}

func CreateBlockchain(config *configuration.Config, kyberENV string) (bc *blockchain.Blockchain, err error) {
	bc, err = blockchain.NewBlockchain(
		config.Blockchain,
		config.Setting,
	)
	if err != nil {
		panic(err)
	}
	// we need to implicitly add old contract addresses to production
	if kyberENV == common.PRODUCTION_MODE || kyberENV == common.MAINNET_MODE {
		bc.AddOldBurners(ethereum.HexToAddress("0x4E89bc8484B2c454f2F7B25b612b648c45e14A8e"))
	}
	tokens, err := config.Setting.GetInternalTokens()
	if err != nil {
		log.Panicf("Can't get the list of Internal Tokens for indices: %s", err)
	}
	err = bc.LoadAndSetTokenIndices(common.GetTokenAddressesList(tokens))
	if err != nil {
		log.Panicf("Can't load and set token indices: %s", err)
	}
	return
}

func CreateDataCore(config *configuration.Config, kyberENV string, bc *blockchain.Blockchain) (*data.ReserveData, *core.ReserveCore) {
	//get fetcher based on config and ENV == simulation.
	dataFetcher := fetcher.NewFetcher(
		config.FetcherStorage,
		config.FetcherGlobalStorage,
		config.World,
		config.FetcherRunner,
		kyberENV == common.SIMULATION_MODE,
		config.Setting,
	)
	for _, ex := range config.FetcherExchanges {
		dataFetcher.AddExchange(ex)
	}
	nonceCorpus := nonce.NewTimeWindow(config.BlockchainSigner.GetAddress(), 2000)
	nonceDeposit := nonce.NewTimeWindow(config.DepositSigner.GetAddress(), 10000)
	bc.RegisterPricingOperator(config.BlockchainSigner, nonceCorpus)
	bc.RegisterDepositOperator(config.DepositSigner, nonceDeposit)
	dataFetcher.SetBlockchain(bc)
	rData := data.NewReserveData(
		config.DataStorage,
		dataFetcher,
		config.DataControllerRunner,
		config.Archive,
		config.DataGlobalStorage,
		config.Exchanges,
		config.Setting,
	)

	rCore := core.NewReserveCore(bc, config.ActivityStorage, config.Setting)
	return rData, rCore
}

func CreateStat(config *configuration.Config, kyberENV string, bc *blockchain.Blockchain) *stat.ReserveStats {
	var deployBlock uint64
	if kyberENV == common.MAINNET_MODE || kyberENV == common.PRODUCTION_MODE || kyberENV == common.DEV_MODE {
		deployBlock = STARTING_BLOCK
	}
	statFetcher := stat.NewFetcher(
		config.StatStorage,
		config.LogStorage,
		config.RateStorage,
		config.UserStorage,
		config.FeeSetRateStorage,
		config.StatFetcherRunner,
		deployBlock,
		deployBlock,
		config.EtherscanApiKey,
<<<<<<< HEAD
=======
		config.ThirdPartyReserves,
		config.Setting,
>>>>>>> cca47fdb
	)
	statFetcher.SetBlockchain(bc)
	rStat := stat.NewReserveStats(
		config.AnalyticStorage,
		config.StatStorage,
		config.LogStorage,
		config.RateStorage,
		config.UserStorage,
		config.FeeSetRateStorage,
		config.StatControllerRunner,
		statFetcher,
		config.Archive,
	)
	return rStat
}<|MERGE_RESOLUTION|>--- conflicted
+++ resolved
@@ -183,11 +183,7 @@
 		deployBlock,
 		deployBlock,
 		config.EtherscanApiKey,
-<<<<<<< HEAD
-=======
-		config.ThirdPartyReserves,
-		config.Setting,
->>>>>>> cca47fdb
+		config.Setting,
 	)
 	statFetcher.SetBlockchain(bc)
 	rStat := stat.NewReserveStats(

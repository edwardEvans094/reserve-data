package http

import (
	"fmt"
	"log"
	"math/big"
	"net/http"
	"net/url"
	"strconv"
	"strings"

	"github.com/KyberNetwork/reserve-data"
	"github.com/KyberNetwork/reserve-data/common"
	"github.com/KyberNetwork/reserve-data/metric"
	"github.com/ethereum/go-ethereum/common/hexutil"
	raven "github.com/getsentry/raven-go"
	"github.com/gin-contrib/cors"
	"github.com/gin-contrib/sentry"
	"github.com/gin-gonic/gin"
)

type HTTPServer struct {
	app         reserve.ReserveData
	core        reserve.ReserveCore
	metric      metric.MetricStorage
	host        string
	authEnabled bool
	auth        Authentication
	r           *gin.Engine
}

const MAX_TIMESPOT uint64 = 18446744073709551615

func getTimePoint(c *gin.Context, useDefault bool) uint64 {
	timestamp := c.DefaultQuery("timestamp", "")
	if timestamp == "" {
		if useDefault {
			log.Printf("Interpreted timestamp to default - %d\n", MAX_TIMESPOT)
			return MAX_TIMESPOT
		} else {
			timepoint := common.GetTimepoint()
			log.Printf("Interpreted timestamp to current time - %d\n", timepoint)
			return uint64(timepoint)
		}
	} else {
		timepoint, err := strconv.ParseUint(timestamp, 10, 64)
		if err != nil {
			log.Printf("Interpreted timestamp(%s) to default - %s\n", timestamp, MAX_TIMESPOT)
			return MAX_TIMESPOT
		} else {
			log.Printf("Interpreted timestamp(%s) to %s\n", timestamp, timepoint)
			return timepoint
		}
	}
}

func IsIntime(nonce string) bool {
	serverTime := common.GetTimepoint()
	nonceInt, err := strconv.ParseInt(nonce, 10, 64)
	if err != nil {
		log.Printf("IsIntime returns false, err: %v", err)
		return false
	}
	difference := nonceInt - int64(serverTime)
	if difference < -10000 || difference > 10000 {
		log.Printf("IsIntime returns false, nonce: %d, serverTime: %d, difference: %d", nonceInt, int64(serverTime), difference)
		return false
	}
	return true
}

// signed message (message = url encoded both query params and post params, keys are sorted) in "signed" header
// using HMAC512
// params must contain "nonce" which is the unixtime in millisecond. The nonce will be invalid
// if it differs from server time more than 10s
func (self *HTTPServer) Authenticated(c *gin.Context, requiredParams []string, writeRequired bool) (url.Values, bool) {
	err := c.Request.ParseForm()
	if err != nil {
		c.JSON(
			http.StatusOK,
			gin.H{
				"success": false,
				"reason":  "Malformed request package",
			},
		)
		return c.Request.Form, false
	}

	if !self.authEnabled {
		return c.Request.Form, true
	}

	params := c.Request.Form
	if !IsIntime(params.Get("nonce")) {
		c.JSON(
			http.StatusOK,
			gin.H{
				"success": false,
				"reason":  "Your nonce is invalid",
			},
		)
		return c.Request.Form, false
	}

	for _, p := range requiredParams {
		if params.Get(p) == "" {
			c.JSON(
				http.StatusOK,
				gin.H{
					"success": false,
					"reason":  fmt.Sprintf("Required param (%s) is missing. Param name is case sensitive", p),
				},
			)
			return c.Request.Form, false
		}
	}

	signed := c.GetHeader("signed")
	message := c.Request.Form.Encode()
	var knReadonlySign string
	if !writeRequired {
		knReadonlySign = self.auth.KNReadonlySign(message)
	}
	knsign := self.auth.KNSign(message)
	log.Printf(
		"Signing message(%s) to check authentication. Expected \"%s\", got \"%s\"",
		message, knsign, signed)
	if signed == knsign || (knReadonlySign != "" && signed == knReadonlySign) {
		return params, true
	} else {
		c.JSON(
			http.StatusOK,
			gin.H{
				"success": false,
				"reason":  "Invalid signed token",
			},
		)
		return params, false
	}
}

func (self *HTTPServer) AllPrices(c *gin.Context) {
	log.Printf("Getting all prices \n")
	data, err := self.app.GetAllPrices(getTimePoint(c, true))
	if err != nil {
		c.JSON(
			http.StatusOK,
			gin.H{"success": false, "reason": err.Error()},
		)
	} else {
		c.JSON(
			http.StatusOK,
			gin.H{
				"success":   true,
				"version":   data.Version,
				"timestamp": data.Timestamp,
				"data":      data.Data,
				"block":     data.Block,
			},
		)
	}
}

func (self *HTTPServer) Price(c *gin.Context) {
	base := c.Param("base")
	quote := c.Param("quote")
	log.Printf("Getting price for %s - %s \n", base, quote)
	pair, err := common.NewTokenPair(base, quote)
	if err != nil {
		c.JSON(
			http.StatusOK,
			gin.H{"success": false, "reason": "Token pair is not supported"},
		)
	} else {
		data, err := self.app.GetOnePrice(pair.PairID(), getTimePoint(c, true))
		if err != nil {
			c.JSON(
				http.StatusOK,
				gin.H{"success": false, "reason": err.Error()},
			)
		} else {
			c.JSON(
				http.StatusOK,
				gin.H{
					"success":   true,
					"version":   data.Version,
					"timestamp": data.Timestamp,
					"exchanges": data.Data,
				},
			)
		}
	}
}

func (self *HTTPServer) AuthData(c *gin.Context) {
	log.Printf("Getting current auth data snapshot \n")
	_, ok := self.Authenticated(c, []string{}, false)
	if !ok {
		return
	}

	data, err := self.app.GetAuthData(getTimePoint(c, true))
	if err != nil {
		c.JSON(
			http.StatusOK,
			gin.H{"success": false, "reason": err.Error()},
		)
	} else {
		c.JSON(
			http.StatusOK,
			gin.H{
				"success":   true,
				"version":   data.Version,
				"timestamp": data.Timestamp,
				"data":      data.Data,
			},
		)
	}
}

func (self *HTTPServer) GetRate(c *gin.Context) {
	log.Printf("Getting all rates \n")
	data, err := self.app.GetAllRates(getTimePoint(c, true))
	if err != nil {
		c.JSON(
			http.StatusOK,
			gin.H{"success": false, "reason": err.Error()},
		)
	} else {
		c.JSON(
			http.StatusOK,
			gin.H{
				"success":   true,
				"version":   data.Version,
				"timestamp": data.Timestamp,
				"data":      data.Data,
			},
		)
	}
}

func (self *HTTPServer) SetRate(c *gin.Context) {
<<<<<<< HEAD
	postForm, ok := self.Authenticated(c, []string{"tokens", "buys", "sells", "block"}, true)
=======
	postForm, ok := self.Authenticated(c, []string{"tokens", "buys", "sells", "block", "afp_mid"})
>>>>>>> 0cbd5b07
	if !ok {
		return
	}
	tokenAddrs := postForm.Get("tokens")
	buys := postForm.Get("buys")
	sells := postForm.Get("sells")
	block := postForm.Get("block")
	afpMid := postForm.Get("afp_mid")
	tokens := []common.Token{}
	for _, tok := range strings.Split(tokenAddrs, "-") {
		token, err := common.GetToken(tok)
		if err != nil {
			c.JSON(
				http.StatusOK,
				gin.H{"success": false, "reason": err.Error()},
			)
			return
		} else {
			tokens = append(tokens, token)
		}
	}
	bigBuys := []*big.Int{}
	for _, rate := range strings.Split(buys, "-") {
		r, err := hexutil.DecodeBig(rate)
		if err != nil {
			c.JSON(
				http.StatusOK,
				gin.H{"success": false, "reason": err.Error()},
			)
		} else {
			bigBuys = append(bigBuys, r)
		}
	}
	bigSells := []*big.Int{}
	for _, rate := range strings.Split(sells, "-") {
		r, err := hexutil.DecodeBig(rate)
		if err != nil {
			c.JSON(
				http.StatusOK,
				gin.H{"success": false, "reason": err.Error()},
			)
		} else {
			bigSells = append(bigSells, r)
		}
	}
	intBlock, err := strconv.ParseInt(block, 10, 64)
	if err != nil {
		c.JSON(
			http.StatusOK,
			gin.H{"success": false, "reason": err.Error()},
		)
		return
	}
	bigAfpMid := []*big.Int{}
	for _, rate := range strings.Split(afpMid, "-") {
		r, err := hexutil.DecodeBig(rate)
		if err != nil {
			c.JSON(
				http.StatusOK,
				gin.H{"succes": false, "reason": err.Error()},
			)
		} else {
			bigAfpMid = append(bigAfpMid, r)
		}
	}
	id, err := self.core.SetRates(tokens, bigBuys, bigSells, big.NewInt(intBlock), bigAfpMid)
	if err != nil {
		c.JSON(
			http.StatusOK,
			gin.H{"success": false, "reason": err.Error()},
		)
		return
	} else {
		c.JSON(
			http.StatusOK,
			gin.H{
				"success": true,
				"id":      id,
			},
		)
	}
}

func (self *HTTPServer) Trade(c *gin.Context) {
	postForm, ok := self.Authenticated(c, []string{"base", "quote", "amount", "rate", "type"}, true)
	if !ok {
		return
	}

	exchangeParam := c.Param("exchangeid")
	baseTokenParam := postForm.Get("base")
	quoteTokenParam := postForm.Get("quote")
	amountParam := postForm.Get("amount")
	rateParam := postForm.Get("rate")
	typeParam := postForm.Get("type")

	exchange, err := common.GetExchange(exchangeParam)
	if err != nil {
		c.JSON(
			http.StatusOK,
			gin.H{"success": false, "reason": err.Error()},
		)
		return
	}
	base, err := common.GetToken(baseTokenParam)
	if err != nil {
		c.JSON(
			http.StatusOK,
			gin.H{"success": false, "reason": err.Error()},
		)
		return
	}
	quote, err := common.GetToken(quoteTokenParam)
	if err != nil {
		c.JSON(
			http.StatusOK,
			gin.H{"success": false, "reason": err.Error()},
		)
		return
	}
	amount, err := strconv.ParseFloat(amountParam, 64)
	if err != nil {
		c.JSON(
			http.StatusOK,
			gin.H{"success": false, "reason": err.Error()},
		)
		return
	}
	rate, err := strconv.ParseFloat(rateParam, 64)
	log.Printf("http server: Trade: rate: %f, raw rate: %s", rate, rateParam)
	if err != nil {
		c.JSON(
			http.StatusOK,
			gin.H{"success": false, "reason": err.Error()},
		)
		return
	}
	if typeParam != "sell" && typeParam != "buy" {
		c.JSON(
			http.StatusOK,
			gin.H{"success": false, "reason": fmt.Sprintf("Trade type of %s is not supported.", typeParam)},
		)
		return
	}
	id, done, remaining, finished, err := self.core.Trade(
		exchange, typeParam, base, quote, rate, amount, getTimePoint(c, false))
	if err != nil {
		c.JSON(
			http.StatusOK,
			gin.H{"success": false, "reason": err.Error()},
		)
		return
	}
	c.JSON(
		http.StatusOK,
		gin.H{
			"success":   true,
			"id":        id,
			"done":      done,
			"remaining": remaining,
			"finished":  finished,
		},
	)
}

func (self *HTTPServer) CancelOrder(c *gin.Context) {
	postForm, ok := self.Authenticated(c, []string{"order_id"}, true)
	if !ok {
		return
	}

	exchangeParam := c.Param("exchangeid")
	id := postForm.Get("order_id")

	exchange, err := common.GetExchange(exchangeParam)
	if err != nil {
		c.JSON(
			http.StatusOK,
			gin.H{"success": false, "reason": err.Error()},
		)
		return
	}
	log.Printf("Cancel order id: %s from %s\n", id, exchange.ID())
	activityID, err := common.StringToActivityID(id)
	if err != nil {
		c.JSON(
			http.StatusOK,
			gin.H{"success": false, "reason": err.Error()},
		)
		return
	}
	err = self.core.CancelOrder(activityID, exchange)
	if err != nil {
		c.JSON(
			http.StatusOK,
			gin.H{"success": false, "reason": err.Error()},
		)
		return
	}
	c.JSON(
		http.StatusOK,
		gin.H{
			"success": true,
		},
	)
}

func (self *HTTPServer) Withdraw(c *gin.Context) {
	postForm, ok := self.Authenticated(c, []string{"token", "amount"}, true)
	if !ok {
		return
	}

	exchangeParam := c.Param("exchangeid")
	tokenParam := postForm.Get("token")
	amountParam := postForm.Get("amount")

	exchange, err := common.GetExchange(exchangeParam)
	if err != nil {
		c.JSON(
			http.StatusOK,
			gin.H{"success": false, "reason": err.Error()},
		)
		return
	}
	token, err := common.GetToken(tokenParam)
	if err != nil {
		c.JSON(
			http.StatusOK,
			gin.H{"success": false, "reason": err.Error()},
		)
		return
	}
	amount, err := hexutil.DecodeBig(amountParam)
	if err != nil {
		c.JSON(
			http.StatusOK,
			gin.H{"success": false, "reason": err.Error()},
		)
		return
	}
	log.Printf("Withdraw %s %s from %s\n", amount.Text(10), token.ID, exchange.ID())
	id, err := self.core.Withdraw(exchange, token, amount, getTimePoint(c, false))
	if err != nil {
		c.JSON(
			http.StatusOK,
			gin.H{"success": false, "reason": err.Error()},
		)
		return
	}
	c.JSON(
		http.StatusOK,
		gin.H{
			"success": true,
			"id":      id,
		},
	)
}

func (self *HTTPServer) Deposit(c *gin.Context) {
	postForm, ok := self.Authenticated(c, []string{"amount", "token"}, true)
	if !ok {
		return
	}

	exchangeParam := c.Param("exchangeid")
	amountParam := postForm.Get("amount")
	tokenParam := postForm.Get("token")

	exchange, err := common.GetExchange(exchangeParam)
	if err != nil {
		c.JSON(
			http.StatusOK,
			gin.H{"success": false, "reason": err.Error()},
		)
		return
	}
	token, err := common.GetToken(tokenParam)
	if err != nil {
		c.JSON(
			http.StatusOK,
			gin.H{"success": false, "reason": err.Error()},
		)
		return
	}
	amount, err := hexutil.DecodeBig(amountParam)
	if err != nil {
		c.JSON(
			http.StatusOK,
			gin.H{"success": false, "reason": err.Error()},
		)
		return
	}
	log.Printf("Depositing %s %s to %s\n", amount.Text(10), token.ID, exchange.ID())
	id, err := self.core.Deposit(exchange, token, amount, getTimePoint(c, false))
	if err != nil {
		c.JSON(
			http.StatusOK,
			gin.H{"success": false, "reason": err.Error()},
		)
		return
	}
	c.JSON(
		http.StatusOK,
		gin.H{
			"success": true,
			"id":      id,
		},
	)
}

func (self *HTTPServer) GetActivities(c *gin.Context) {
	log.Printf("Getting all activity records \n")
	_, ok := self.Authenticated(c, []string{}, false)
	if !ok {
		return
	}
	fromTime, _ := strconv.ParseUint(c.Query("fromTime"), 10, 64)
	toTime, _ := strconv.ParseUint(c.Query("toTime"), 10, 64)

	data, err := self.app.GetRecords(fromTime*1000000, toTime*1000000)
	if err != nil {
		c.JSON(
			http.StatusOK,
			gin.H{"success": false, "reason": err.Error()},
		)
	} else {
		c.JSON(
			http.StatusOK,
			gin.H{
				"success": true,
				"data":    data,
			},
		)
	}
}

func (self *HTTPServer) TradeLogs(c *gin.Context) {
	log.Printf("Getting trade logs")
	fromTime, _ := strconv.ParseUint(c.Query("fromTime"), 10, 64)
	toTime, _ := strconv.ParseUint(c.Query("toTime"), 10, 64)

	data, err := self.app.GetTradeLogs(fromTime, toTime)
	if err != nil {
		c.JSON(
			http.StatusOK,
			gin.H{"success": false, "reason": err.Error()},
		)
	} else {
		c.JSON(
			http.StatusOK,
			gin.H{
				"success": true,
				"data":    data,
			},
		)
	}
}

func (self *HTTPServer) StopFetcher(c *gin.Context) {
	err := self.app.Stop()
	if err != nil {
		c.JSON(
			http.StatusOK,
			gin.H{"success": false, "reason": err.Error()},
		)
	} else {
		c.JSON(
			http.StatusOK,
			gin.H{
				"success": true,
			},
		)
	}
}

func (self *HTTPServer) ImmediatePendingActivities(c *gin.Context) {
	log.Printf("Getting all immediate pending activity records \n")
	_, ok := self.Authenticated(c, []string{}, false)
	if !ok {
		return
	}

	data, err := self.app.GetPendingActivities()
	if err != nil {
		c.JSON(
			http.StatusOK,
			gin.H{"success": false, "reason": err.Error()},
		)
	} else {
		c.JSON(
			http.StatusOK,
			gin.H{
				"success": true,
				"data":    data,
			},
		)
	}
}

func (self *HTTPServer) Metrics(c *gin.Context) {
	response := metric.MetricResponse{
		Timestamp: common.GetTimepoint(),
	}
	log.Printf("Getting metrics")
	postForm, ok := self.Authenticated(c, []string{"tokens", "from", "to"}, false)
	if !ok {
		return
	}
	tokenParam := postForm.Get("tokens")
	fromParam := postForm.Get("from")
	toParam := postForm.Get("to")
	tokens := []common.Token{}
	for _, tok := range strings.Split(tokenParam, "-") {
		token, err := common.GetToken(tok)
		if err != nil {
			c.JSON(
				http.StatusOK,
				gin.H{"success": false, "reason": err.Error()},
			)
			return
		} else {
			tokens = append(tokens, token)
		}
	}
	from, err := strconv.ParseUint(fromParam, 10, 64)
	if err != nil {
		c.JSON(
			http.StatusOK,
			gin.H{"success": false, "reason": err.Error()},
		)
	}
	to, err := strconv.ParseUint(toParam, 10, 64)
	if err != nil {
		c.JSON(
			http.StatusOK,
			gin.H{"success": false, "reason": err.Error()},
		)
	}
	data, err := self.metric.GetMetric(tokens, from, to)
	if err != nil {
		c.JSON(
			http.StatusOK,
			gin.H{"success": false, "reason": err.Error()},
		)
	}
	response.ReturnTime = common.GetTimepoint()
	response.Data = data
	c.JSON(
		http.StatusOK,
		gin.H{
			"success":    true,
			"timestamp":  response.Timestamp,
			"returnTime": response.ReturnTime,
			"data":       response.Data,
		},
	)
}

func (self *HTTPServer) StoreMetrics(c *gin.Context) {
	log.Printf("Storing metrics")
	postForm, ok := self.Authenticated(c, []string{"timestamp", "data"}, true)
	if !ok {
		return
	}
	timestampParam := postForm.Get("timestamp")
	dataParam := postForm.Get("data")

	timestamp, err := strconv.ParseUint(timestampParam, 10, 64)
	if err != nil {
		c.JSON(
			http.StatusOK,
			gin.H{"success": false, "reason": err.Error()},
		)
	}
	metricEntry := metric.MetricEntry{}
	metricEntry.Timestamp = timestamp
	metricEntry.Data = map[string]metric.TokenMetric{}
	// data must be in form of <token>_afpmid_spread|<token>_afpmid_spread|...
	for _, tokenData := range strings.Split(dataParam, "|") {
		parts := strings.Split(tokenData, "_")
		if len(parts) != 3 {
			c.JSON(
				http.StatusOK,
				gin.H{"success": false, "reason": "submitted data is not in correct format"},
			)
			return
		}
		token := parts[0]
		afpmidStr := parts[1]
		spreadStr := parts[2]

		afpmid, err := strconv.ParseFloat(afpmidStr, 64)
		if err != nil {
			c.JSON(
				http.StatusOK,
				gin.H{"success": false, "reason": "Afp mid " + afpmidStr + " is not float64"},
			)
			return
		}
		spread, err := strconv.ParseFloat(spreadStr, 64)
		if err != nil {
			c.JSON(
				http.StatusOK,
				gin.H{"success": false, "reason": "Spread " + spreadStr + " is not float64"},
			)
			return
		}
		metricEntry.Data[token] = metric.TokenMetric{
			AfpMid: afpmid,
			Spread: spread,
		}
	}

	err = self.metric.StoreMetric(&metricEntry, common.GetTimepoint())
	if err != nil {
		c.JSON(
			http.StatusOK,
			gin.H{"success": false, "reason": err.Error()},
		)
	} else {
		c.JSON(
			http.StatusOK,
			gin.H{
				"success": true,
			},
		)
	}
}

func (self *HTTPServer) GetExchangeInfo(c *gin.Context) {
	log.Println("Get exchange info")
	exchangeParam := c.Param("exchangeid")
	exchange, err := common.GetExchange(exchangeParam)
	if err != nil {
		c.JSON(
			http.StatusOK,
			gin.H{"success": false, "reason": err.Error()},
		)
		return
	}
	exchangeInfo, err := exchange.GetInfo()
	if err != nil {
		c.JSON(
			http.StatusOK,
			gin.H{
				"success": false,
				"reason":  err.Error(),
			},
		)
	}
	c.JSON(
		http.StatusOK,
		gin.H{
			"success": true,
			"data":    exchangeInfo.GetData(),
		},
	)
}

func (self *HTTPServer) GetPairInfo(c *gin.Context) {
	exchangeParam := c.Param("exchangeid")
	base := c.Param("base")
	quote := c.Param("quote")
	exchange, err := common.GetExchange(exchangeParam)
	if err != nil {
		c.JSON(
			http.StatusOK,
			gin.H{"success": false, "reason": err.Error()},
		)
		return
	}
	pair, err := common.NewTokenPair(base, quote)
	if err != nil {
		c.JSON(
			http.StatusOK,
			gin.H{"success": false, "reason": err.Error()},
		)
		return
	}
	pairInfo, err := exchange.GetExchangeInfo(pair.PairID())
	if err != nil {
		c.JSON(
			http.StatusOK,
			gin.H{"success": false, "reason": err.Error()},
		)
		return
	}
	c.JSON(
		http.StatusOK,
		gin.H{"success": true, "data": pairInfo},
	)
	return
}

func (self *HTTPServer) GetExchangeFee(c *gin.Context) {
	exchangeParam := c.Param("exchangeid")
	exchange, err := common.GetExchange(exchangeParam)
	if err != nil {
		c.JSON(
			http.StatusOK,
			gin.H{"success": false, "reason": err.Error()},
		)
		return
	}
	fee := exchange.GetFee()
	c.JSON(
		http.StatusOK,
		gin.H{"success": true, "data": fee},
	)
	return
}

func (self *HTTPServer) GetFee(c *gin.Context) {
	data := map[string]common.ExchangeFees{}
	for _, exchange := range common.SupportedExchanges {
		fee := exchange.GetFee()
		data[string(exchange.ID())] = fee
	}
	c.JSON(
		http.StatusOK,
		gin.H{"success": true, "data": data},
	)
	return
}

func (self *HTTPServer) Run() {
	self.r.GET("/prices", self.AllPrices)
	self.r.GET("/prices/:base/:quote", self.Price)
	self.r.GET("/getrates", self.GetRate)

	self.r.GET("/authdata", self.AuthData)
	self.r.GET("/activities", self.GetActivities)
	self.r.GET("/immediate-pending-activities", self.ImmediatePendingActivities)
	self.r.GET("/tradelogs", self.TradeLogs)
	self.r.GET("/metrics", self.Metrics)
	self.r.POST("/metrics", self.StoreMetrics)

	self.r.POST("/cancelorder/:exchangeid", self.CancelOrder)
	self.r.POST("/deposit/:exchangeid", self.Deposit)
	self.r.POST("/withdraw/:exchangeid", self.Withdraw)
	self.r.POST("/trade/:exchangeid", self.Trade)
	self.r.POST("/setrates", self.SetRate)
	self.r.GET("/exchangeinfo/:exchangeid", self.GetExchangeInfo)
	self.r.GET("/exchangeinfo/:exchangeid/:base/:quote", self.GetPairInfo)
	self.r.GET("/exchangefees", self.GetFee)
	self.r.GET("/exchangefees/:exchangeid", self.GetExchangeFee)

	self.r.Run(self.host)
}

func NewHTTPServer(
	app reserve.ReserveData,
	core reserve.ReserveCore,
	metric metric.MetricStorage,
	host string,
	enableAuth bool,
	authEngine Authentication) *HTTPServer {
	raven.SetDSN("https://bf15053001464a5195a81bc41b644751:eff41ac715114b20b940010208271b13@sentry.io/228067")

	r := gin.Default()
	r.Use(sentry.Recovery(raven.DefaultClient, false))
	corsConfig := cors.DefaultConfig()
	corsConfig.AddAllowMethods("OPTIONS")
	corsConfig.AddAllowHeaders("signed")
	corsConfig.AllowAllOrigins = true
	r.Use(cors.New(corsConfig))

	return &HTTPServer{
		app, core, metric, host, enableAuth, authEngine, r,
	}
}<|MERGE_RESOLUTION|>--- conflicted
+++ resolved
@@ -240,11 +240,7 @@
 }
 
 func (self *HTTPServer) SetRate(c *gin.Context) {
-<<<<<<< HEAD
-	postForm, ok := self.Authenticated(c, []string{"tokens", "buys", "sells", "block"}, true)
-=======
-	postForm, ok := self.Authenticated(c, []string{"tokens", "buys", "sells", "block", "afp_mid"})
->>>>>>> 0cbd5b07
+	postForm, ok := self.Authenticated(c, []string{"tokens", "buys", "sells", "block", "afp_mid"}, true)
 	if !ok {
 		return
 	}

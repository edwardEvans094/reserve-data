--- conflicted
+++ resolved
@@ -273,23 +273,15 @@
 	result := map[common.ActivityID]common.ActivityStatus{}
 	minedNonce, _ := self.blockchain.SetRateMinedNonce()
 	for _, activity := range pendings {
-<<<<<<< HEAD
-		if (activity.IsBlockchainPending() || activity.Result["tx"].(string) == "0xd3da5ad7c0e816226e01568f55f3a1e91e208f2cb296ef23c627b5ff60100237") && (activity.Action == "set_rates" || activity.Action == "deposit" || activity.Action == "withdraw") {
-=======
 		if activity.IsBlockchainPending() && (activity.Action == "set_rates" || activity.Action == "deposit" || activity.Action == "withdraw") {
 			var blockNum uint64
 			var status string
 			var err error
->>>>>>> 220f3716
 			tx := ethereum.HexToHash(activity.Result["tx"].(string))
 			if tx.Big().IsInt64() && tx.Big().Int64() == 0 {
 				continue
 			}
-<<<<<<< HEAD
-			status, err := self.blockchain.TxStatus(tx)
-=======
 			status, blockNum, _ = self.blockchain.TxStatus(tx)
->>>>>>> 220f3716
 			switch status {
 			case "":
 				if activity.Action == "set_rates" {
@@ -297,9 +289,6 @@
 					if actNonce != nil {
 						nonce, _ := strconv.ParseUint(actNonce.(string), 10, 64)
 						if nonce < minedNonce {
-<<<<<<< HEAD
-							status = "failed"
-=======
 							result[activity.ID] = common.ActivityStatus{
 								activity.ExchangeStatus,
 								activity.Result["tx"].(string),
@@ -307,7 +296,6 @@
 								"failed",
 								err,
 							}
->>>>>>> 220f3716
 						}
 					}
 				}

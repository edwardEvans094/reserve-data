--- conflicted
+++ resolved
@@ -515,13 +515,8 @@
 					}
 				}
 			}
-<<<<<<< HEAD
 			return "", errors.New(fmt.Sprintf("Deposit doesn't exist. This should not happen unless you have more than %d deposits at the same time.", len(common.SupportedTokens)*2))
 		} else if status == "failed" {
-=======
-			return "", errors.New(fmt.Sprintf("Deposit doesn't exist. This should not happen unless you have more than %d deposits at the same time.", len(common.InternalTokens())*2))
-		} else if status == "failed" || status == "lost" {
->>>>>>> 1ec34505
 			data = common.TXEntry{tx2Entry.Hash, self.Name(), currency, "failed", "failed", sentAmount, common.GetTimestamp()}
 
 			return "failed", nil

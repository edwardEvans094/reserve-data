package storage

import (
	"bytes"
	"encoding/json"
	"errors"
	"fmt"
	"log"
	"os"
	"reflect"
	"strconv"
	"strings"
	"sync"

	"github.com/KyberNetwork/reserve-data/boltutil"
	"github.com/KyberNetwork/reserve-data/common"
	"github.com/KyberNetwork/reserve-data/metric"
	"github.com/boltdb/bolt"
)

const (
	PRICE_BUCKET                       string = "prices"
	RATE_BUCKET                        string = "rates"
	ORDER_BUCKET                       string = "orders"
	ACTIVITY_BUCKET                    string = "activities"
	AUTH_DATA_BUCKET                   string = "auth_data"
	PENDING_ACTIVITY_BUCKET            string = "pending_activities"
	METRIC_BUCKET                      string = "metrics"
	METRIC_TARGET_QUANTITY             string = "target_quantity"
	PENDING_TARGET_QUANTITY            string = "pending_target_quantity"
	ENABLE_REBALANCE                   string = "enable_rebalance"
	SETRATE_CONTROL                    string = "setrate_control"
	PENDING_PWI_EQUATION               string = "pending_pwi_equation"
	PWI_EQUATION                       string = "pwi_equation"
	INTERMEDIATE_TX                    string = "intermediate_tx"
	EXCHANGE_STATUS                    string = "exchange_status"
	EXCHANGE_NOTIFICATIONS             string = "exchange_notifications"
	MAX_NUMBER_VERSION                 int    = 1000
	MAX_GET_RATES_PERIOD               uint64 = 86400000      //1 days in milisec
	AUTH_DATA_EXPIRED_DURATION         uint64 = 10 * 86400000 //10day in milisec
	STABLE_TOKEN_PARAMS_BUCKET         string = "stable-token-params"
	PENDING_STABLE_TOKEN_PARAMS_BUCKET string = "pending-stable-token-params"
	GOLD_BUCKET                        string = "gold_feeds"

	// PENDING_TARGET_QUANTITY_V2 constant for bucket name for pending target quantity v2
	PENDING_TARGET_QUANTITY_V2 string = "pending_target_qty_v2"

	// TARGET_QUANTITY_V2 constant for bucet name for target quantity v2
	TARGET_QUANTITY_V2 string = "target_quantity_v2"
)

// BoltStorage is the storage implementation of data.Storage interface
// that uses BoltDB as its storage engine.
type BoltStorage struct {
	mu sync.RWMutex
	db *bolt.DB
}

// NewBoltStorage creates a new BoltStorage instance with the database
// filename given in parameter.
func NewBoltStorage(path string) (*BoltStorage, error) {
	// init instance
	var err error
	var db *bolt.DB
	db, err = bolt.Open(path, 0600, nil)
	if err != nil {
		return nil, err
	}
	// init buckets
	err = db.Update(func(tx *bolt.Tx) error {
		_, err = tx.CreateBucketIfNotExists([]byte(GOLD_BUCKET))
		if err != nil {
			return err
		}

		_, err = tx.CreateBucketIfNotExists([]byte(PRICE_BUCKET))
		if err != nil {
			return err
		}
		_, err = tx.CreateBucketIfNotExists([]byte(RATE_BUCKET))
		if err != nil {
			return err
		}
		_, err = tx.CreateBucketIfNotExists([]byte(ORDER_BUCKET))
		if err != nil {
			return err
		}
		_, err = tx.CreateBucketIfNotExists([]byte(ACTIVITY_BUCKET))
		if err != nil {
			return err
		}
		_, err = tx.CreateBucketIfNotExists([]byte(PENDING_ACTIVITY_BUCKET))
		if err != nil {
			return err
		}
		_, err = tx.CreateBucketIfNotExists([]byte(AUTH_DATA_BUCKET))
		if err != nil {
			return err
		}
		_, err = tx.CreateBucketIfNotExists([]byte(METRIC_BUCKET))
		if err != nil {
			return err
		}
		_, err = tx.CreateBucketIfNotExists([]byte(METRIC_TARGET_QUANTITY))
		if err != nil {
			return err
		}
		_, err = tx.CreateBucketIfNotExists([]byte(PENDING_TARGET_QUANTITY))
		if err != nil {
			return err
		}
		_, err = tx.CreateBucketIfNotExists([]byte(ENABLE_REBALANCE))
		if err != nil {
			return err
		}
		_, err = tx.CreateBucketIfNotExists([]byte(SETRATE_CONTROL))
		if err != nil {
			return err
		}
		_, err = tx.CreateBucketIfNotExists([]byte(PENDING_PWI_EQUATION))
		if err != nil {
			return err
		}
		_, err = tx.CreateBucketIfNotExists([]byte(PWI_EQUATION))
		if err != nil {
			return err
		}
		_, err = tx.CreateBucketIfNotExists([]byte(INTERMEDIATE_TX))
		if err != nil {
			return err
		}
		_, err = tx.CreateBucketIfNotExists([]byte(EXCHANGE_STATUS))
		if err != nil {
			return err
		}
		_, err = tx.CreateBucketIfNotExists([]byte(EXCHANGE_NOTIFICATIONS))
		if err != nil {
			return err
		}
		_, err = tx.CreateBucketIfNotExists([]byte(PENDING_STABLE_TOKEN_PARAMS_BUCKET))
		if err != nil {
			return err
		}
		_, err = tx.CreateBucketIfNotExists([]byte(STABLE_TOKEN_PARAMS_BUCKET))
		if err != nil {
			return err
		}

		if _, err := tx.CreateBucketIfNotExists([]byte(PENDING_TARGET_QUANTITY_V2)); err != nil {
			return err
		}

		if _, err := tx.CreateBucketIfNotExists([]byte(TARGET_QUANTITY_V2)); err != nil {
			return err
		}
		return nil
	})
	if err != nil {
		return nil, err
	}
	storage := &BoltStorage{
		mu: sync.RWMutex{},
		db: db,
	}
	return storage, nil
}

// reverseSeek returns the most recent time point to the given one in parameter.
// It returns an error if no there is no record exists before the given time point.
func reverseSeek(timepoint uint64, c *bolt.Cursor) (uint64, error) {
	version, _ := c.Seek(boltutil.Uint64ToBytes(timepoint))
	if version == nil {
		version, _ = c.Prev()
		if version == nil {
			return 0, fmt.Errorf("There is no data before timepoint %d", timepoint)
		} else {
			return boltutil.BytesToUint64(version), nil
		}
	} else {
		v := boltutil.BytesToUint64(version)
		if v == timepoint {
			return v, nil
		} else {
			version, _ = c.Prev()
			if version == nil {
				return 0, fmt.Errorf("There is no data before timepoint %d", timepoint)
			} else {
				return boltutil.BytesToUint64(version), nil
			}
		}
	}
}

// CurrentGoldInfoVersion returns the most recent time point of gold info record.
// It implements data.GlobalStorage interface.
func (self *BoltStorage) CurrentGoldInfoVersion(timepoint uint64) (common.Version, error) {
	var result uint64
	var err error
	err = self.db.View(func(tx *bolt.Tx) error {
		c := tx.Bucket([]byte(GOLD_BUCKET)).Cursor()
		result, err = reverseSeek(timepoint, c)
		return nil
	})
	return common.Version(result), err
}

// GetGoldInfo returns gold info at given time point. It implements data.GlobalStorage interface.
func (self *BoltStorage) GetGoldInfo(version common.Version) (common.GoldData, error) {
	result := common.GoldData{}
	var err error
	err = self.db.View(func(tx *bolt.Tx) error {
		b := tx.Bucket([]byte(GOLD_BUCKET))
		data := b.Get(boltutil.Uint64ToBytes(uint64(version)))
		if data == nil {
			err = fmt.Errorf("version %s doesn't exist", string(version))
		} else {
			err = json.Unmarshal(data, &result)
		}
		return nil
	})
	return result, err
}

// StoreGoldInfo stores the given gold information to database. It implements fetcher.GlobalStorage interface.
func (self *BoltStorage) StoreGoldInfo(data common.GoldData) error {
	var err error
	timepoint := data.Timestamp
	err = self.db.Update(func(tx *bolt.Tx) error {
		var dataJson []byte
		b := tx.Bucket([]byte(GOLD_BUCKET))
		dataJson, err = json.Marshal(data)
		if err != nil {
			return err
		}
		err = b.Put(boltutil.Uint64ToBytes(timepoint), dataJson)
		return err
	})
	return err
}

func (self *BoltStorage) ExportExpiredAuthData(currentTime uint64, fileName string) (nRecord uint64, err error) {
	expiredTimestampByte := boltutil.Uint64ToBytes(currentTime - AUTH_DATA_EXPIRED_DURATION)
	outFile, err := os.Create(fileName)
	defer func() {
		if err := outFile.Close(); err != nil {
			log.Printf("Close file error: %s", err.Error())
		}
	}()
	if err != nil {
		return 0, err
	}

	err = self.db.Update(func(tx *bolt.Tx) error {
		b := tx.Bucket([]byte(AUTH_DATA_BUCKET))
		c := b.Cursor()

		for k, v := c.First(); k != nil && bytes.Compare(k, expiredTimestampByte) <= 0; k, v = c.Next() {
			timestamp := boltutil.BytesToUint64(k)

			temp := common.AuthDataSnapshot{}
			err = json.Unmarshal(v, &temp)
			if err != nil {
				return err
			}
			record := common.NewAuthDataRecord(
				common.Timestamp(strconv.FormatUint(timestamp, 10)),
				temp,
			)
			var output []byte
			output, err = json.Marshal(record)
			if err != nil {
				return err
			}
			_, err = outFile.WriteString(string(output) + "\n")
			if err != nil {
				return err
			}
			nRecord++
			if err != nil {
				return err
			}
		}
		return nil
	})

	return nRecord, err
}

func (self *BoltStorage) PruneExpiredAuthData(currentTime uint64) (nRecord uint64, err error) {
	expiredTimestampByte := boltutil.Uint64ToBytes(currentTime - AUTH_DATA_EXPIRED_DURATION)

	err = self.db.Update(func(tx *bolt.Tx) error {
		b := tx.Bucket([]byte(AUTH_DATA_BUCKET))
		c := b.Cursor()
		for k, _ := c.First(); k != nil && bytes.Compare(k, expiredTimestampByte) <= 0; k, _ = c.Next() {
			err = b.Delete(k)
			if err != nil {
				return err
			}
			nRecord++
		}
		return err
	})

	return nRecord, err
}

// PruneOutdatedData Remove first version out of database
func (self *BoltStorage) PruneOutdatedData(tx *bolt.Tx, bucket string) error {
	var err error
	b := tx.Bucket([]byte(bucket))
	c := b.Cursor()
	nExcess := self.GetNumberOfVersion(tx, bucket) - MAX_NUMBER_VERSION
	for i := 0; i < nExcess; i++ {
		k, _ := c.First()
		if k == nil {
			err = fmt.Errorf("There is no previous version in %s", bucket)
			return err
		}
		err = b.Delete([]byte(k))
		if err != nil {
			panic(err)
		}
	}

	return err
}

func (self *BoltStorage) CurrentPriceVersion(timepoint uint64) (common.Version, error) {
	var result uint64
	var err error
	err = self.db.View(func(tx *bolt.Tx) error {
		c := tx.Bucket([]byte(PRICE_BUCKET)).Cursor()
		result, err = reverseSeek(timepoint, c)
		return nil
	})
	return common.Version(result), err
}

// GetNumberOfVersion return number of version storing in a bucket
func (self *BoltStorage) GetNumberOfVersion(tx *bolt.Tx, bucket string) int {
	result := 0
	b := tx.Bucket([]byte(bucket))
	c := b.Cursor()
	for k, _ := c.First(); k != nil; k, _ = c.Next() {
		result++
	}
	return result
}

//GetAllPrices returns the corresponding AllPriceEntry to a particular Version
func (self *BoltStorage) GetAllPrices(version common.Version) (common.AllPriceEntry, error) {
	result := common.AllPriceEntry{}
	var err error
	err = self.db.View(func(tx *bolt.Tx) error {
		b := tx.Bucket([]byte(PRICE_BUCKET))
		data := b.Get(boltutil.Uint64ToBytes(uint64(version)))
		if data == nil {
			err = fmt.Errorf("version %s doesn't exist", string(version))
		} else {
			err = json.Unmarshal(data, &result)
		}
		return nil
	})
	return result, err
}

func (self *BoltStorage) GetOnePrice(pair common.TokenPairID, version common.Version) (common.OnePrice, error) {
	result := common.AllPriceEntry{}
	var err error
	err = self.db.View(func(tx *bolt.Tx) error {
		b := tx.Bucket([]byte(PRICE_BUCKET))
		data := b.Get(boltutil.Uint64ToBytes(uint64(version)))
		if data == nil {
			err = fmt.Errorf("version %s doesn't exist", string(version))
		} else {
			err = json.Unmarshal(data, &result)
		}
		return nil
	})
	if err != nil {
		return common.OnePrice{}, err
	} else {
		pair, exist := result.Data[pair]
		if exist {
			return pair, nil
		} else {
			return common.OnePrice{}, errors.New("Pair of token is not supported")
		}
	}
}

func (self *BoltStorage) StorePrice(data common.AllPriceEntry, timepoint uint64) error {
	var err error
	err = self.db.Update(func(tx *bolt.Tx) error {
		var dataJson []byte
		b := tx.Bucket([]byte(PRICE_BUCKET))

		// remove outdated data from bucket
		log.Printf("Version number: %d\n", self.GetNumberOfVersion(tx, PRICE_BUCKET))
		if err := self.PruneOutdatedData(tx, PRICE_BUCKET); err != nil {
			log.Printf("Prune out data: %s", err.Error())
		}
		log.Printf("After prune number version: %d\n", self.GetNumberOfVersion(tx, PRICE_BUCKET))

		dataJson, err = json.Marshal(data)
		if err != nil {
			return err
		}
		return b.Put(boltutil.Uint64ToBytes(timepoint), dataJson)
	})
	return err
}

func (self *BoltStorage) CurrentAuthDataVersion(timepoint uint64) (common.Version, error) {
	var result uint64
	var err error
	err = self.db.View(func(tx *bolt.Tx) error {
		c := tx.Bucket([]byte(AUTH_DATA_BUCKET)).Cursor()
		result, err = reverseSeek(timepoint, c)
		return nil
	})
	return common.Version(result), err
}

func (self *BoltStorage) GetAuthData(version common.Version) (common.AuthDataSnapshot, error) {
	result := common.AuthDataSnapshot{}
	var err error
	err = self.db.View(func(tx *bolt.Tx) error {
		b := tx.Bucket([]byte(AUTH_DATA_BUCKET))
		data := b.Get(boltutil.Uint64ToBytes(uint64(version)))
		if data == nil {
			err = fmt.Errorf("version %s doesn't exist", string(version))
		} else {
			err = json.Unmarshal(data, &result)
		}
		return nil
	})
	return result, err
}

func (self *BoltStorage) CurrentRateVersion(timepoint uint64) (common.Version, error) {
	var result uint64
	var err error
	err = self.db.View(func(tx *bolt.Tx) error {
		c := tx.Bucket([]byte(RATE_BUCKET)).Cursor()
		result, err = reverseSeek(timepoint, c)
		return nil
	})
	return common.Version(result), err
}

func (self *BoltStorage) GetRates(fromTime, toTime uint64) ([]common.AllRateEntry, error) {
	result := []common.AllRateEntry{}
	if toTime-fromTime > MAX_GET_RATES_PERIOD {
		return result, fmt.Errorf("Time range is too broad, it must be smaller or equal to %d miliseconds", MAX_GET_RATES_PERIOD)
	}
	var err error
	err = self.db.View(func(tx *bolt.Tx) error {
		b := tx.Bucket([]byte(RATE_BUCKET))
		c := b.Cursor()
		min := boltutil.Uint64ToBytes(fromTime)
		max := boltutil.Uint64ToBytes(toTime)

		for k, v := c.Seek(min); k != nil && bytes.Compare(k, max) <= 0; k, v = c.Next() {
			data := common.AllRateEntry{}
			err = json.Unmarshal(v, &data)
			if err != nil {
				return err
			}
			result = append([]common.AllRateEntry{data}, result...)
		}
		return nil
	})
	return result, err
}

func (self *BoltStorage) GetRate(version common.Version) (common.AllRateEntry, error) {
	result := common.AllRateEntry{}
	var err error
	err = self.db.View(func(tx *bolt.Tx) error {
		b := tx.Bucket([]byte(RATE_BUCKET))
		data := b.Get(boltutil.Uint64ToBytes(uint64(version)))
		if data == nil {
			err = fmt.Errorf("version %s doesn't exist", string(version))
		} else {
			err = json.Unmarshal(data, &result)
		}
		return nil
	})
	return result, err
}

func (self *BoltStorage) StoreAuthSnapshot(
	data *common.AuthDataSnapshot, timepoint uint64) error {

	var err error
	err = self.db.Update(func(tx *bolt.Tx) error {
		var dataJson []byte
		b := tx.Bucket([]byte(AUTH_DATA_BUCKET))
		dataJson, err = json.Marshal(data)
		if err != nil {
			return err
		}
		err = b.Put(boltutil.Uint64ToBytes(timepoint), dataJson)
		return err
	})
	return err
}

func (self *BoltStorage) StoreRate(data common.AllRateEntry, timepoint uint64) error {
	log.Printf("Storing rate data to bolt: data(%v), timespoint(%v)", data, timepoint)
	var err error
	var lastEntryjson common.AllRateEntry
	err = self.db.Update(func(tx *bolt.Tx) error {
		var dataJson []byte
		b := tx.Bucket([]byte(RATE_BUCKET))
		c := b.Cursor()
		_, lastEntry := c.Last()
		if err := json.Unmarshal(lastEntry, &lastEntryjson); err != nil {
			log.Printf("Unmarshal last entry error: %s", err.Error())
		}
		// we still update when blocknumber is not changed because we want
		// to update the version and timestamp so api users will get
		// the newest data even it is identical to the old one.
		if lastEntryjson.BlockNumber <= data.BlockNumber {
			dataJson, err = json.Marshal(data)
			if err != nil {
				return err
			}
			return b.Put(boltutil.Uint64ToBytes(timepoint), dataJson)
		}
		return err
	})
	return err
}

func (self *BoltStorage) Record(
	action string,
	id common.ActivityID,
	destination string,
	params map[string]interface{}, result map[string]interface{},
	estatus string,
	mstatus string,
	timepoint uint64) error {

	var err error
	err = self.db.Update(func(tx *bolt.Tx) error {
		var dataJson []byte
		b := tx.Bucket([]byte(ACTIVITY_BUCKET))
		record := common.ActivityRecord{
			Action:         action,
			ID:             id,
			Destination:    destination,
			Params:         params,
			Result:         result,
			ExchangeStatus: estatus,
			MiningStatus:   mstatus,
			Timestamp:      common.Timestamp(strconv.FormatUint(timepoint, 10)),
		}
		dataJson, err = json.Marshal(record)
		if err != nil {
			return err
		}
		// idByte, _ := id.MarshalText()
		idByte := id.ToBytes()
		err = b.Put(idByte[:], dataJson)
		if err != nil {
			return err
		}
		if record.IsPending() {
			pb := tx.Bucket([]byte(PENDING_ACTIVITY_BUCKET))
			// all other pending set rates should be staled now
			// remove all of them
			// AFTER EXPERIMENT, THIS WILL NOT WORK
			// log.Printf("===> Trying to remove staled set rates")
			// if record.Action == "set_rates" {
			// 	stales := []common.ActivityRecord{}
			// 	c := pb.Cursor()
			// 	for k, v := c.First(); k != nil; k, v = c.Next() {
			// 		record := common.ActivityRecord{}
			// 		log.Printf("===> staled act: %+v", record)
			// 		err = json.Unmarshal(v, &record)
			// 		if err != nil {
			// 			return err
			// 		}
			// 		if record.Action == "set_rates" {
			// 			stales = append(stales, record)
			// 		}
			// 	}
			// 	log.Printf("===> removing staled acts: %+v", stales)
			// 	self.RemoveStalePendingActivities(tx, stales)
			// }
			// after remove all of them, put new set rate activity
			err = pb.Put(idByte[:], dataJson)
		}
		return err
	})
	return err
}

func formatTimepointToActivityID(timepoint uint64, id []byte) []byte {
	if timepoint == 0 {
		return id
	} else {
		activityID := common.NewActivityID(timepoint, "")
		byteID := activityID.ToBytes()
		return byteID[:]
	}
}

func (self *BoltStorage) GetActivity(id common.ActivityID) (common.ActivityRecord, error) {
	result := common.ActivityRecord{}

	err := self.db.View(func(tx *bolt.Tx) error {
		b := tx.Bucket([]byte(ACTIVITY_BUCKET))
		idBytes := id.ToBytes()
		v := b.Get(idBytes[:])
		if v == nil {
			return errors.New("Cannot find that activity")
		}
		return json.Unmarshal(v, &result)
	})
	return result, err
}

func (self *BoltStorage) GetAllRecords(fromTime, toTime uint64) ([]common.ActivityRecord, error) {
	result := []common.ActivityRecord{}
	var err error
	if (toTime-fromTime)/1000000 > MAX_GET_RATES_PERIOD {
		return result, fmt.Errorf("Time range is too broad, it must be smaller or equal to %d miliseconds", MAX_GET_RATES_PERIOD)
	}
	err = self.db.View(func(tx *bolt.Tx) error {
		b := tx.Bucket([]byte(ACTIVITY_BUCKET))
		c := b.Cursor()
		fkey, _ := c.First()
		lkey, _ := c.Last()
		min := formatTimepointToActivityID(fromTime, fkey)
		max := formatTimepointToActivityID(toTime, lkey)

		for k, v := c.Seek(min); k != nil && bytes.Compare(k, max) <= 0; k, v = c.Next() {
			record := common.ActivityRecord{}
			err = json.Unmarshal(v, &record)
			if err != nil {
				return err
			}
			result = append([]common.ActivityRecord{record}, result...)
		}
		return nil
	})
	return result, err
}

func getLastAndCountPendingSetrate(pendings []common.ActivityRecord, minedNonce uint64) (*common.ActivityRecord, uint64, error) {
	var maxNonce uint64
	var maxPrice uint64
	var result *common.ActivityRecord
	var count uint64 = 0
	for i, act := range pendings {
		if act.Action == "set_rates" {
			log.Printf("looking for pending set_rates: %+v", act)
			var nonce uint64
			actNonce := act.Result["nonce"]
			if actNonce != nil {
				nonce, _ = strconv.ParseUint(actNonce.(string), 10, 64)
			} else {
				nonce = 0
			}
			if nonce < minedNonce {
				// this is a stale actitivity, ignore it
				continue
			}
			var gasPrice uint64
			actPrice := act.Result["gasPrice"]
			if actPrice != nil {
				gasPrice, _ = strconv.ParseUint(actPrice.(string), 10, 64)
			} else {
				gasPrice = 0
			}
			if nonce == maxNonce {
				if gasPrice > maxPrice {
					maxNonce = nonce
					result = &pendings[i]
					maxPrice = gasPrice
				}
				count += 1
			} else if nonce > maxNonce {
				maxNonce = nonce
				result = &pendings[i]
				maxPrice = gasPrice
				count = 1
			}
		}
	}
	return result, count, nil
}

func (self *BoltStorage) RemoveStalePendingActivities(tx *bolt.Tx, stales []common.ActivityRecord) error {
	pb := tx.Bucket([]byte(PENDING_ACTIVITY_BUCKET))
	for _, stale := range stales {
		idBytes := stale.ID.ToBytes()
		if err := pb.Delete(idBytes[:]); err != nil {
			return err
		}
	}
	return nil
}

func (self *BoltStorage) PendingSetrate(minedNonce uint64) (*common.ActivityRecord, uint64, error) {
	pendings, err := self.GetPendingActivities()
	if err != nil {
		return nil, 0, err
	} else {
		return getLastAndCountPendingSetrate(pendings, minedNonce)
	}
}

func (self *BoltStorage) GetPendingActivities() ([]common.ActivityRecord, error) {
	result := []common.ActivityRecord{}
	var err error
	err = self.db.View(func(tx *bolt.Tx) error {
		b := tx.Bucket([]byte(PENDING_ACTIVITY_BUCKET))
		c := b.Cursor()
		for k, v := c.First(); k != nil; k, v = c.Next() {
			record := common.ActivityRecord{}
			err = json.Unmarshal(v, &record)
			if err != nil {
				return err
			}
			result = append(
				[]common.ActivityRecord{record}, result...)
		}
		return nil
	})
	return result, err
}

func (self *BoltStorage) UpdateActivity(id common.ActivityID, activity common.ActivityRecord) error {
	var err error
	err = self.db.Update(func(tx *bolt.Tx) error {
		pb := tx.Bucket([]byte(PENDING_ACTIVITY_BUCKET))
		idBytes := id.ToBytes()
		dataJson, uErr := json.Marshal(activity)
		if uErr != nil {
			return uErr
		}
		// only update when it exists in pending activity bucket because
		// It might be deleted if it is replaced by another activity
		found := pb.Get(idBytes[:])
		if found != nil {
			uErr = pb.Put(idBytes[:], dataJson)
			if uErr != nil {
				return uErr
			}
			if !activity.IsPending() {
				uErr = pb.Delete(idBytes[:])
				if uErr != nil {
					return uErr
				}
			}
		}
		b := tx.Bucket([]byte(ACTIVITY_BUCKET))
		if uErr != nil {
			return uErr
		}
		return b.Put(idBytes[:], dataJson)
	})
	return err
}

func (self *BoltStorage) HasPendingDeposit(token common.Token, exchange common.Exchange) (bool, error) {
	result := false
	var err error
	err = self.db.View(func(tx *bolt.Tx) error {
		pb := tx.Bucket([]byte(PENDING_ACTIVITY_BUCKET))
		c := pb.Cursor()
		for k, v := c.First(); k != nil; k, v = c.Next() {
			record := common.ActivityRecord{}
			if err := json.Unmarshal(v, &record); err != nil {
				log.Printf("Unmarshal record error: %s", err.Error())
			}
			if record.Action == "deposit" && record.Params["token"].(string) == token.ID && record.Destination == string(exchange.ID()) {
				result = true
			}
		}
		return nil
	})
	return result, err
}

func (self *BoltStorage) StoreMetric(data *metric.MetricEntry, timepoint uint64) error {
	var err error
	err = self.db.Update(func(tx *bolt.Tx) error {
		var dataJson []byte
		b := tx.Bucket([]byte(METRIC_BUCKET))
		dataJson, err = json.Marshal(data)
		if err != nil {
			return err
		}
		idByte := boltutil.Uint64ToBytes(data.Timestamp)
		err = b.Put(idByte, dataJson)
		return err
	})
	return err
}

func (self *BoltStorage) GetMetric(tokens []common.Token, fromTime, toTime uint64) (map[string]metric.MetricList, error) {
	imResult := map[string]*metric.MetricList{}
	for _, tok := range tokens {
		imResult[tok.ID] = &metric.MetricList{}
	}

	var err error
	err = self.db.View(func(tx *bolt.Tx) error {
		b := tx.Bucket([]byte(METRIC_BUCKET))
		c := b.Cursor()
		min := boltutil.Uint64ToBytes(fromTime)
		max := boltutil.Uint64ToBytes(toTime)

		for k, v := c.Seek(min); k != nil && bytes.Compare(k, max) <= 0; k, v = c.Next() {
			data := metric.MetricEntry{}
			err = json.Unmarshal(v, &data)
			if err != nil {
				return err
			}
			for tok, m := range data.Data {
				metricList, found := imResult[tok]
				if found {
					*metricList = append(*metricList, metric.TokenMetricResponse{
						Timestamp: data.Timestamp,
						AfpMid:    m.AfpMid,
						Spread:    m.Spread,
					})
				}
			}
		}
		return nil
	})
	result := map[string]metric.MetricList{}
	for k, v := range imResult {
		result[k] = *v
	}
	return result, err
}

func (self *BoltStorage) GetPendingTargetQty() (metric.TokenTargetQty, error) {
	var err error
	var tokenTargetQty metric.TokenTargetQty
	err = self.db.View(func(tx *bolt.Tx) error {
		b := tx.Bucket([]byte(PENDING_TARGET_QUANTITY))
		_, data := b.Cursor().Last()
		if data == nil {
			err = errors.New("There no pending target quantity")
		} else {
			err = json.Unmarshal(data, &tokenTargetQty)
			if err != nil {
				log.Printf("Cannot unmarshal: %s", err.Error())
			}
		}
		return nil
	})
	return tokenTargetQty, err
}

func (self *BoltStorage) StorePendingTargetQty(data, dataType string) error {
	var err error
	timepoint := common.GetTimepoint()
	tokenTargetQty := metric.TokenTargetQty{}
	err = self.db.Update(func(tx *bolt.Tx) error {
		b := tx.Bucket([]byte(PENDING_TARGET_QUANTITY))
		_, lastPending := b.Cursor().Last()
		if lastPending != nil {
			err = errors.New("There is another pending target quantity. Please confirm or cancel it before setting new target.")
			return err
		}

		tokenTargetQty.ID = timepoint
		tokenTargetQty.Status = "unconfirmed"
		tokenTargetQty.Data = data
		tokenTargetQty.Type, _ = strconv.ParseInt(dataType, 10, 64)
		idByte := boltutil.Uint64ToBytes(timepoint)
		var dataJson []byte
		dataJson, err = json.Marshal(tokenTargetQty)
		if err != nil {
			return err
		}
		log.Printf("Target to save: %v", dataJson)
		return b.Put(idByte, dataJson)
	})
	return err
}

func (self *BoltStorage) RemovePendingTargetQty() error {
	var err error
	err = self.db.Update(func(tx *bolt.Tx) error {
		b := tx.Bucket([]byte(PENDING_TARGET_QUANTITY))
		k, lastPending := b.Cursor().Last()
		log.Printf("Last key: %s", k)
		if lastPending == nil {
			return errors.New("There is no pending target quantity.")
		}

		return b.Delete([]byte(k))
	})
	return err
}

func (self *BoltStorage) CurrentTargetQtyVersion(timepoint uint64) (common.Version, error) {
	var result uint64
	var err error
	err = self.db.View(func(tx *bolt.Tx) error {
		c := tx.Bucket([]byte(METRIC_TARGET_QUANTITY)).Cursor()
		result, err = reverseSeek(timepoint, c)
		return nil
	})
	return common.Version(result), err
}

func (self *BoltStorage) GetTokenTargetQty() (metric.TokenTargetQty, error) {
	var (
		tokenTargetQty = metric.TokenTargetQty{}
		err            error
	)
	err = self.db.View(func(tx *bolt.Tx) error {
		b := tx.Bucket([]byte(METRIC_TARGET_QUANTITY))
		c := b.Cursor()
		result, vErr := reverseSeek(common.GetTimepoint(), c)
		if vErr != nil {
			return vErr
		}
		data := b.Get(boltutil.Uint64ToBytes(result))
		// be defensive, but this should never happen
		if data == nil {
			return fmt.Errorf("version %d doesn't exist", result)
		}
		return json.Unmarshal(data, &tokenTargetQty)
	})
	return tokenTargetQty, err
}

func (self *BoltStorage) StoreTokenTargetQty(id, data string) error {
	var err error
	var tokenTargetQty metric.TokenTargetQty
	var dataJson []byte
	err = self.db.Update(func(tx *bolt.Tx) error {
		pending := tx.Bucket([]byte(PENDING_TARGET_QUANTITY))
		_, pendingTargetQty := pending.Cursor().Last()

		if pendingTargetQty == nil {
			err = errors.New("There is no pending target activity to confirm.")
			return err
		} else {
			// verify confirm data
			if err := json.Unmarshal(pendingTargetQty, &tokenTargetQty); err != nil {
				log.Printf("Unmarshal pending target error: %s", err.Error())
			}
			pendingData := tokenTargetQty.Data
			idInt, _ := strconv.ParseUint(id, 10, 64)
			if tokenTargetQty.ID != idInt {
				err = errors.New("Pending target quantity ID does not match")
				return err
			}
			if data != pendingData {
				err = errors.New("Pending target quantity data does not match")
				return err
			}

			// Save to confirmed target quantity
			tokenTargetQty.Status = "confirmed"
			b := tx.Bucket([]byte(METRIC_TARGET_QUANTITY))
			dataJson, err = json.Marshal(tokenTargetQty)
			if err != nil {
				return err
			}
			idByte := boltutil.Uint64ToBytes(common.GetTimepoint())
			return b.Put(idByte, dataJson)
		}
	})
	if err == nil {
		// remove pending target qty
		return self.RemovePendingTargetQty()
	}
	return err
}

func (self *BoltStorage) GetRebalanceControl() (metric.RebalanceControl, error) {
	var err error
	var result metric.RebalanceControl
	err = self.db.View(func(tx *bolt.Tx) error {
		b := tx.Bucket([]byte(ENABLE_REBALANCE))
		_, data := b.Cursor().First()
		if data == nil {
			result = metric.RebalanceControl{
				Status: false,
			}
			return self.StoreRebalanceControl(false)
		}
		if err := json.Unmarshal(data, &result); err != nil {
			log.Printf("Unmarshal rebalance control: %s", err.Error())
		}
		return nil
	})
	return result, err
}

func (self *BoltStorage) StoreRebalanceControl(status bool) error {
	var err error
	err = self.db.Update(func(tx *bolt.Tx) error {
		var dataJson []byte
		b := tx.Bucket([]byte(ENABLE_REBALANCE))
		// prune out old data
		c := b.Cursor()
		k, _ := c.First()
		if k != nil {
			err = b.Delete([]byte(k))
			if err != nil {
				return err
			}
		}

		// add new data
		data := metric.RebalanceControl{
			Status: status,
		}
		dataJson, err = json.Marshal(data)
		if err != nil {
			return err
		}
		idByte := boltutil.Uint64ToBytes(common.GetTimepoint())
		return b.Put(idByte, dataJson)
	})
	return err
}

func (self *BoltStorage) GetSetrateControl() (metric.SetrateControl, error) {
	var err error
	var result metric.SetrateControl
	err = self.db.View(func(tx *bolt.Tx) error {
		b := tx.Bucket([]byte(SETRATE_CONTROL))
		_, data := b.Cursor().First()
		if data == nil {
			result = metric.SetrateControl{
				Status: false,
			}
			return self.StoreSetrateControl(false)
		}
		if err := json.Unmarshal(data, &result); err != nil {
			log.Printf("Unmarshal setrate control: %s", err.Error())
		}
		return nil
	})
	return result, err
}

func (self *BoltStorage) StoreSetrateControl(status bool) error {
	var err error
	err = self.db.Update(func(tx *bolt.Tx) error {
		var dataJson []byte
		b := tx.Bucket([]byte(SETRATE_CONTROL))
		// prune out old data
		c := b.Cursor()
		k, _ := c.First()
		if k != nil {
			err = b.Delete([]byte(k))
			if err != nil {
				return err
			}
		}

		// add new data
		data := metric.SetrateControl{
			Status: status,
		}
		dataJson, err = json.Marshal(data)
		if err != nil {
			return err
		}
		idByte := boltutil.Uint64ToBytes(common.GetTimepoint())
		return b.Put(idByte, dataJson)
	})
	return err
}

func (self *BoltStorage) StorePendingPWIEquation(data string) error {
	var err error
	timepoint := common.GetTimepoint()
	saveData := metric.PWIEquation{}
	err = self.db.Update(func(tx *bolt.Tx) error {
		b := tx.Bucket([]byte(PENDING_PWI_EQUATION))
		c := b.Cursor()
		_, v := c.First()
		if v != nil {
			return errors.New("There is another pending equation, please confirm or reject to set new equation")
		}
		idByte := boltutil.Uint64ToBytes(timepoint)
		saveData.ID = timepoint
		saveData.Data = data
		dataJson, uErr := json.Marshal(saveData)
		if uErr != nil {
			return uErr
		}
		return b.Put(idByte, dataJson)
	})
	return err
}

func (self *BoltStorage) GetPendingPWIEquation() (metric.PWIEquation, error) {
	var err error
	var result metric.PWIEquation
	err = self.db.View(func(tx *bolt.Tx) error {
		b := tx.Bucket([]byte(PENDING_PWI_EQUATION))
		c := b.Cursor()
		_, v := c.First()
		if v == nil {
			return errors.New("There no pending equation")
		} else {
			if err := json.Unmarshal(v, &result); err != nil {
				log.Printf("Unmarshal pwi equation error: %s", err.Error())
			}
		}
		return nil
	})
	return result, err
}

func (self *BoltStorage) StorePWIEquation(data string) error {
	var err error
	err = self.db.Update(func(tx *bolt.Tx) error {
		b := tx.Bucket([]byte(PENDING_PWI_EQUATION))
		c := b.Cursor()
		_, v := c.First()
		if v == nil {
<<<<<<< HEAD
			err = errors.New("There no pending equation")
			return err
		} else {
			p := tx.Bucket([]byte(PWI_EQUATION))
			idByte := boltutil.Uint64ToBytes(common.GetTimepoint())
			pending := metric.PWIEquation{}
			if err := json.Unmarshal(v, &pending); err != nil {
				log.Printf("Unmarshal pending error: %s", err.Error())
			}
			if pending.Data != data {
				err = errors.New("Confirm data does not match pending data")
				return err
			}
			saveData, err := json.Marshal(pending)
			if err != nil {
				return err
			}
			err = p.Put(idByte, saveData)
=======
			return errors.New("There no pending equation")
>>>>>>> 4f3ed192
		}
		p := tx.Bucket([]byte(PWI_EQUATION))
		idByte := boltutil.Uint64ToBytes(common.GetTimepoint())
		pending := metric.PWIEquation{}
		json.Unmarshal(v, &pending)
		if pending.Data != data {
			return errors.New("Confirm data does not match pending data")
		}
		saveData, uErr := json.Marshal(pending)
		if uErr != nil {
			return uErr
		}
		return p.Put(idByte, saveData)
	})
	if err == nil {
		return self.RemovePendingPWIEquation()
	}
	return err
}

func (self *BoltStorage) GetPWIEquation() (metric.PWIEquation, error) {
	var err error
	var result metric.PWIEquation
	err = self.db.View(func(tx *bolt.Tx) error {
		b := tx.Bucket([]byte(PWI_EQUATION))
		c := b.Cursor()
		_, v := c.Last()
		if v == nil {
			err = errors.New("There is no equation")
			return err
		}
		return json.Unmarshal(v, &result)
	})
	return result, err
}

func (self *BoltStorage) RemovePendingPWIEquation() error {
	var err error
	err = self.db.Update(func(tx *bolt.Tx) error {
		b := tx.Bucket([]byte(PENDING_PWI_EQUATION))
		c := b.Cursor()
		k, _ := c.First()
		if k != nil {
			err = b.Delete([]byte(k))
			if err != nil {
				return err
			}
		} else {
			err = errors.New("There is no pending data")
		}
		return err
	})
	return err
}

func (self *BoltStorage) GetExchangeStatus() (common.ExchangesStatus, error) {
	result := make(common.ExchangesStatus)
	var err error
	err = self.db.View(func(tx *bolt.Tx) error {
		b := tx.Bucket([]byte(EXCHANGE_STATUS))
		c := b.Cursor()
		for k, v := c.First(); k != nil; k, v = c.Next() {
			var exstat common.ExStatus
			vErr := json.Unmarshal(v, &exstat)
			if vErr != nil {
				return vErr
			}
			result[string(k)] = exstat
		}
		return nil
	})
	return result, err
}

func (self *BoltStorage) UpdateExchangeStatus(data common.ExchangesStatus) error {
	var err error
	err = self.db.Update(func(tx *bolt.Tx) error {
		b := tx.Bucket([]byte(EXCHANGE_STATUS))
		for k, v := range data {
			dataJson, uErr := json.Marshal(v)
			if uErr != nil {
				return uErr
			}
			if uErr = b.Put([]byte(k), dataJson); uErr != nil {
				return uErr
			}
		}
		return nil
	})
	return err
}

func (self *BoltStorage) UpdateExchangeNotification(
	exchange, action, token string, fromTime, toTime uint64, isWarning bool, msg string) error {
	var err error
	err = self.db.Update(func(tx *bolt.Tx) error {
		exchangeBk := tx.Bucket([]byte(EXCHANGE_NOTIFICATIONS))
		b, uErr := exchangeBk.CreateBucketIfNotExists([]byte(exchange))
		if uErr != nil {
			return uErr
		}
		key := fmt.Sprintf("%s_%s", action, token)
		noti := common.ExchangeNotiContent{
			FromTime:  fromTime,
			ToTime:    toTime,
			IsWarning: isWarning,
			Message:   msg,
		}

		// update new value
		dataJSON, uErr := json.Marshal(noti)
		if uErr != nil {
			return uErr
		}
		return b.Put([]byte(key), dataJSON)
	})
	return err
}

func (self *BoltStorage) GetExchangeNotifications() (common.ExchangeNotifications, error) {
	result := common.ExchangeNotifications{}
	var err error
	err = self.db.View(func(tx *bolt.Tx) error {
		exchangeBks := tx.Bucket([]byte(EXCHANGE_NOTIFICATIONS))
		c := exchangeBks.Cursor()
		for name, bucket := c.First(); name != nil; name, bucket = c.Next() {
			// if bucket == nil, then name is a child bucket name (according to bolt docs)
			if bucket == nil {
				b := exchangeBks.Bucket(name)
				c := b.Cursor()
				actionContent := common.ExchangeActionNoti{}
				for k, v := c.First(); k != nil; k, v = c.Next() {
					actionToken := strings.Split(string(k), "_")
					action := actionToken[0]
					token := actionToken[1]
					notiContent := common.ExchangeNotiContent{}
					if err := json.Unmarshal(v, &notiContent); err != nil {
						log.Printf("Unmarshal noti content error: %s", err.Error())
					}
					tokenContent, exist := actionContent[action]
					if !exist {
						tokenContent = common.ExchangeTokenNoti{}
					}
					tokenContent[token] = notiContent
					actionContent[action] = tokenContent
				}
				result[string(name)] = actionContent
			}
		}
		return err
	})
	return result, err
}

func (self *BoltStorage) SetStableTokenParams(value []byte) error {
	var err error
	k := boltutil.Uint64ToBytes(1)
	temp := make(map[string]interface{})
	vErr := json.Unmarshal(value, &temp)
	if vErr != nil {
		return fmt.Errorf("Rejected: Data could not be unmarshalled to defined format: %s", vErr)
	}
	err = self.db.Update(func(tx *bolt.Tx) error {
		b, uErr := tx.CreateBucketIfNotExists([]byte(PENDING_STABLE_TOKEN_PARAMS_BUCKET))
		if uErr != nil {
			return uErr
		}
		if b.Get(k) != nil {
			return errors.New("Currently there is a pending record")
		}
		return b.Put(k, value)
	})
	return err
}

func (self *BoltStorage) ConfirmStableTokenParams(value []byte) error {
	var err error
	k := boltutil.Uint64ToBytes(1)
	temp := make(map[string]interface{})
	vErr := json.Unmarshal(value, &temp)
	if vErr != nil {
		return fmt.Errorf("Rejected: Data could not be unmarshalled to defined format: %s", vErr)
	}
	pending, err := self.GetPendingStableTokenParams()
	if eq := reflect.DeepEqual(pending, temp); !eq {
		return errors.New("Rejected: confiming data isn't consistent")
	}

	err = self.db.Update(func(tx *bolt.Tx) error {
		b, uErr := tx.CreateBucketIfNotExists([]byte(STABLE_TOKEN_PARAMS_BUCKET))
		if uErr != nil {
			return uErr
		}
		return b.Put(k, value)
	})
	if err != nil {
		return err
	}
	err = self.RemovePendingStableTokenParams()
	return err
}

func (self *BoltStorage) GetStableTokenParams() (map[string]interface{}, error) {
	k := boltutil.Uint64ToBytes(1)
	result := make(map[string]interface{})
	err := self.db.View(func(tx *bolt.Tx) error {
		b := tx.Bucket([]byte(STABLE_TOKEN_PARAMS_BUCKET))
		if b == nil {
			return errors.New("Bucket hasn't exist yet")
		}
		record := b.Get(k)
		if record == nil {
			return nil
		}
		if vErr := json.Unmarshal(record, &result); vErr != nil {
			return vErr
		}
		return nil
	})
	return result, err
}

func (self *BoltStorage) GetPendingStableTokenParams() (map[string]interface{}, error) {
	k := boltutil.Uint64ToBytes(1)
	result := make(map[string]interface{})
	err := self.db.View(func(tx *bolt.Tx) error {
		b := tx.Bucket([]byte(PENDING_STABLE_TOKEN_PARAMS_BUCKET))
		if b == nil {
			return errors.New("Bucket hasn't exist yet")
		}
		record := b.Get(k)
		if record == nil {
			return nil
		}
		vErr := json.Unmarshal(record, &result)
		if vErr != nil {
			return vErr
		}
		return nil
	})
	return result, err
}

func (self *BoltStorage) RemovePendingStableTokenParams() error {
	k := boltutil.Uint64ToBytes(1)
	err := self.db.Update(func(tx *bolt.Tx) error {
		b := tx.Bucket([]byte(PENDING_STABLE_TOKEN_PARAMS_BUCKET))
		if b == nil {
			return errors.New("Bucket hasn't existed yet")
		}
		record := b.Get(k)
		if record == nil {
			return errors.New("Bucket is empty")
		}
		return b.Delete(k)
	})
	return err
}

func (self *BoltStorage) StorePendingTargetQtyV2(value []byte) error {
	temp := make(map[string]interface{})
	vErr := json.Unmarshal(value, &temp)
	if vErr != nil {
		return fmt.Errorf("Rejected: Data could not be unmarshalled to defined format: %s", vErr.Error())
	}
	err := self.db.Update(func(tx *bolt.Tx) error {
		b := tx.Bucket([]byte(PENDING_TARGET_QUANTITY_V2))
		k := []byte("current_pending_target_qty")
		if b.Get(k) != nil {
			return fmt.Errorf("Currently there is a pending record")
		}
		return b.Put(k, value)
	})
	return err
}

func (self *BoltStorage) GetPendingTargetQtyV2() (map[string]interface{}, error) {
	result := make(map[string]interface{})
	err := self.db.View(func(tx *bolt.Tx) error {
		b := tx.Bucket([]byte(PENDING_TARGET_QUANTITY_V2))
		k := []byte("current_pending_target_qty")
		record := b.Get(k)
		if record != nil {
			if vErr := json.Unmarshal(record, &result); vErr != nil {
				return vErr
			}
		}
		return nil
	})
	return result, err
}

func (self *BoltStorage) ConfirmTargetQtyV2(value []byte) error {
	var err error
	temp := make(map[string]interface{})
	vErr := json.Unmarshal(value, &temp)
	if vErr != nil {
		return fmt.Errorf("Rejected: Data could not be unmarshalled to defined format: %s", vErr)
	}
	pending, err := self.GetPendingTargetQtyV2()
	if eq := reflect.DeepEqual(pending, temp); !eq {
		return fmt.Errorf("Rejected: confiming data isn't consistent")
	}

	err = self.db.Update(func(tx *bolt.Tx) error {
		b := tx.Bucket([]byte(TARGET_QUANTITY_V2))
		targetKey := []byte("current_target_qty")
		if err := b.Put(targetKey, value); err != nil {
			return err
		}
		pendingBk := tx.Bucket([]byte(PENDING_TARGET_QUANTITY_V2))
		pendingKey := []byte("current_pending_target_qty")
		return pendingBk.Delete(pendingKey)
	})
	return err
}

// RemovePendingTargetQtyV2 remove pending data from db
func (self *BoltStorage) RemovePendingTargetQtyV2() error {
	err := self.db.Update(func(tx *bolt.Tx) error {
		b := tx.Bucket([]byte(PENDING_TARGET_QUANTITY_V2))
		if b == nil {
			return fmt.Errorf("Bucket hasn't existed yet")
		}
		k := []byte("current_pending_target_qty")
		return b.Delete(k)
	})
	return err
}

// GetTargetQtyV2 return the current target quantity
func (self *BoltStorage) GetTargetQtyV2() (map[string]interface{}, error) {
	result := make(map[string]interface{})
	err := self.db.View(func(tx *bolt.Tx) error {
		b := tx.Bucket([]byte(TARGET_QUANTITY_V2))
		k := []byte("current_target_qty")
		record := b.Get(k)
		if record == nil {
			return nil
		}
		return json.Unmarshal(record, &result)
	})

	// This block below is for backward compatible for api v1
	// when the result is empty it means there is not target quantity is set
	// we need to get current target quantity from v1 bucket and return it as v2 form.
	if len(result) == 0 {
		// target qty v1
		targetQty, err := self.GetTokenTargetQty()
		if err != nil {
			return result, err
		}
		result = convertTargetQtyV1toV2(targetQty)
	}
	return result, err
}

// This function convert target quantity from v1 to v2
// TokenTargetQty v1 should be follow this format:
// token_totalTarget_reserveTarget_rebalanceThreshold_transferThreshold|token_totalTarget_reserveTarget_rebalanceThreshold_transferThreshold|...
// while token is a string, it is validated before it saved then no need to validate again here
// totalTarget, reserveTarget, rebalanceThreshold and transferThreshold are float numbers
// and they are also no need to check to error here also (so we can ignore as below)
func convertTargetQtyV1toV2(target metric.TokenTargetQty) map[string]interface{} {
	result := make(map[string]interface{})
	strTargets := strings.Split(target.Data, "|")
	for _, target := range strTargets {
		elements := strings.Split(target, "_")
		if len(elements) != 5 {
			continue
		}
		token := elements[0]
		totalTarget, _ := strconv.ParseFloat(elements[1], 10)
		reserveTarget, _ := strconv.ParseFloat(elements[2], 10)
		rebalance, _ := strconv.ParseFloat(elements[3], 10)
		withdraw, _ := strconv.ParseFloat(elements[4], 10)
		result[token] = metric.TargetQtyStruct{
			SetTarget: metric.TargetQtySet{
				TotalTarget:        totalTarget,
				ReserveTarget:      reserveTarget,
				RebalanceThreshold: rebalance,
				TransferThreshold:  withdraw,
			},
		}
	}
	return result
}<|MERGE_RESOLUTION|>--- conflicted
+++ resolved
@@ -1130,28 +1130,7 @@
 		c := b.Cursor()
 		_, v := c.First()
 		if v == nil {
-<<<<<<< HEAD
-			err = errors.New("There no pending equation")
-			return err
-		} else {
-			p := tx.Bucket([]byte(PWI_EQUATION))
-			idByte := boltutil.Uint64ToBytes(common.GetTimepoint())
-			pending := metric.PWIEquation{}
-			if err := json.Unmarshal(v, &pending); err != nil {
-				log.Printf("Unmarshal pending error: %s", err.Error())
-			}
-			if pending.Data != data {
-				err = errors.New("Confirm data does not match pending data")
-				return err
-			}
-			saveData, err := json.Marshal(pending)
-			if err != nil {
-				return err
-			}
-			err = p.Put(idByte, saveData)
-=======
 			return errors.New("There no pending equation")
->>>>>>> 4f3ed192
 		}
 		p := tx.Bucket([]byte(PWI_EQUATION))
 		idByte := boltutil.Uint64ToBytes(common.GetTimepoint())

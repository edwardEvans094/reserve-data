--- conflicted
+++ resolved
@@ -21,18 +21,6 @@
 }
 
 type AddressConfig struct {
-<<<<<<< HEAD
-	Tokens        map[string]token    `json:"tokens"`
-	Exchanges     map[string]exchange `json:"exchanges"`
-	Bank          string              `json:"bank"`
-	Reserve       string              `json:"reserve"`
-	Network       string              `json:"network"`
-	Wrapper       string              `json:"wrapper"`
-	Pricing       string              `json:"pricing"`
-	FeeBurner     string              `json:"feeburner"`
-	Whitelist     string              `json:"whitelist"`
-	Intermediator string              `json:"intermediator"`
-=======
 	Tokens             map[string]token    `json:"tokens"`
 	Exchanges          map[string]exchange `json:"exchanges"`
 	Bank               string              `json:"bank"`
@@ -43,7 +31,7 @@
 	FeeBurner          string              `json:"feeburner"`
 	Whitelist          string              `json:"whitelist"`
 	ThirdPartyReserves []string            `json:"third_party_reserves"`
->>>>>>> 45e85803
+	Intermediator      string              `json:"intermediator"`
 }
 
 func GetAddressConfigFromFile(path string) (AddressConfig, error) {

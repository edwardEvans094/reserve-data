package binance

import (
	"encoding/json"
	"errors"
	"fmt"
	"io/ioutil"
	"log"
	"math/big"
	"math/rand"
	"net/http"
	"net/url"
	"strconv"
	"strings"
	"time"

	"github.com/KyberNetwork/reserve-data/common"
	"github.com/KyberNetwork/reserve-data/exchange"
	ethereum "github.com/ethereum/go-ethereum/common"
)

// BinanceEndpoint object stand for Binance endpoint
// including signer for api call authentication,
// interf for calling api in different env
// timedelta to make sure calling api in time
type BinanceEndpoint struct {
	signer    Signer
	interf    Interface
	timeDelta int64
}

func (self *BinanceEndpoint) fillRequest(req *http.Request, signNeeded bool, timepoint uint64) {
	if req.Method == "POST" || req.Method == "PUT" || req.Method == "DELETE" {
		req.Header.Add("Content-Type", "application/x-www-form-urlencoded")
		req.Header.Add("User-Agent", "binance/go")
	}
	req.Header.Add("Accept", "application/json")
	log.Printf("Bin Time Delta: %d", self.timeDelta)
	if signNeeded {
		q := req.URL.Query()
		sig := url.Values{}
		req.Header.Set("X-MBX-APIKEY", self.signer.GetKey())
		q.Set("timestamp", fmt.Sprintf("%d", int64(timepoint)+self.timeDelta-1000))
		q.Set("recvWindow", "5000")
		sig.Set("signature", self.signer.Sign(q.Encode()))
		// Using separated values map for signature to ensure it is at the end
		// of the query. This is required for /wapi apis from binance without
		// any damn documentation about it!!!
		req.URL.RawQuery = q.Encode() + "&" + sig.Encode()
	}
}

func (self *BinanceEndpoint) GetResponse(
	method string, url string,
	params map[string]string, signNeeded bool, timepoint uint64) ([]byte, error) {
	var (
		err      error
		respBody []byte
	)
	client := &http.Client{
		Timeout: time.Duration(30 * time.Second),
	}
	req, err := http.NewRequest(method, url, nil)
	if err != nil {
		return nil, err
	}
	req.Header.Add("Accept", "application/json")

	q := req.URL.Query()
	for k, v := range params {
		q.Add(k, v)
	}
	req.URL.RawQuery = q.Encode()
	self.fillRequest(req, signNeeded, timepoint)

	log.Printf("request to binance: %s\n", req.URL)
	resp, err := client.Do(req)
	if err != nil {
		return respBody, err
	}
	defer func() {
<<<<<<< HEAD
		if cErr := resp.Body.Close(); cErr != nil {
			log.Printf("Response body close error: %s", cErr.Error())
=======
		if err := resp.Body.Close(); err != nil {
			log.Printf("Binance Response body close error: %s", err.Error())
>>>>>>> 4c450786
		}
	}()
	switch resp.StatusCode {
	case 429:
		err = errors.New("breaking binance request rate limit")
		break
	case 418:
		err = errors.New("ip has been auto-banned by binance for continuing to send requests after receiving 429 codes")
		break
	case 500:
		err = errors.New("500 from Binance, its fault")
		break
	case 401:
		err = errors.New("binance api key not valid")
		break
	case 200:
		respBody, err = ioutil.ReadAll(resp.Body)
		break
	default:
		err = fmt.Errorf("Binance return with code: %d", resp.StatusCode)
	}
	if err != nil || len(respBody) == 0 || rand.Int()%10 == 0 {
		log.Printf("request to %s, got response from binance (error or throttled to 10%%): %s, err: %v", req.URL, common.TruncStr(respBody), err)
	}
	return respBody, err
}

func (self *BinanceEndpoint) GetDepthOnePair(pair common.TokenPair) (exchange.Binaresp, error) {

	respBody, err := self.GetResponse(
		"GET", self.interf.PublicEndpoint()+"/api/v1/depth",
		map[string]string{
			"symbol": fmt.Sprintf("%s%s", pair.Base.ID, pair.Quote.ID),
			"limit":  "50",
		},
		false,
		common.GetTimepoint(),
	)

	respData := exchange.Binaresp{}
	if err != nil {
		return respData, err
	}
	if err = json.Unmarshal(respBody, &respData); err != nil {
		return respData, err
	}
	if respData.Code != 0 {
		return respData, fmt.Errorf("Getting depth from Binance failed: %s", respData.Msg)
	}
	return respData, nil
}

// Trade Relevant params:
// symbol ("%s%s", base, quote)
// side (BUY/SELL)
// type (LIMIT/MARKET)
// timeInForce (GTC/IOC)
// quantity
// price
//
// In this version, we only support LIMIT order which means only buy/sell with acceptable price,
// and GTC time in force which means that the order will be active until it's implicitly canceled
func (self *BinanceEndpoint) Trade(tradeType string, base, quote common.Token, rate, amount float64) (exchange.Binatrade, error) {
	result := exchange.Binatrade{}
	symbol := base.ID + quote.ID
	orderType := "LIMIT"
	params := map[string]string{
		"symbol":      symbol,
		"side":        strings.ToUpper(tradeType),
		"type":        orderType,
		"timeInForce": "GTC",
		"quantity":    strconv.FormatFloat(amount, 'f', -1, 64),
	}
	if orderType == "LIMIT" {
		params["price"] = strconv.FormatFloat(rate, 'f', -1, 64)
	}
	respBody, err := self.GetResponse(
		"POST",
		self.interf.AuthenticatedEndpoint()+"/api/v3/order",
		params,
		true,
		common.GetTimepoint(),
	)
	if err != nil {
		return result, err
	}
	err = json.Unmarshal(respBody, &result)
	return result, err
}

func (self *BinanceEndpoint) GetTradeHistory(symbol string) (exchange.BinanceTradeHistory, error) {
	result := exchange.BinanceTradeHistory{}
	timepoint := common.GetTimepoint()
	respBody, err := self.GetResponse(
		"GET",
		self.interf.PublicEndpoint()+"/api/v1/trades",
		map[string]string{
			"symbol": symbol,
			"limit":  "500",
		},
		false,
		timepoint,
	)
	if err == nil {
		err = json.Unmarshal(respBody, &result)
	}
	return result, err
}

func (self *BinanceEndpoint) GetAccountTradeHistory(
	base, quote common.Token,
	fromID string) (exchange.BinaAccountTradeHistory, error) {

	symbol := strings.ToUpper(fmt.Sprintf("%s%s", base.ID, quote.ID))
	result := exchange.BinaAccountTradeHistory{}
	params := map[string]string{
		"symbol": symbol,
		"limit":  "500",
	}
	if fromID != "" {
		params["fromId"] = fromID
	} else {
		params["fromId"] = "0"
	}
	respBody, err := self.GetResponse(
		"GET",
		self.interf.AuthenticatedEndpoint()+"/api/v3/myTrades",
		params,
		true,
		common.GetTimepoint(),
	)
	if err == nil {
		err = json.Unmarshal(respBody, &result)
	}
	return result, err
}

func (self *BinanceEndpoint) WithdrawHistory(startTime, endTime uint64) (exchange.Binawithdrawals, error) {
	result := exchange.Binawithdrawals{}
	respBody, err := self.GetResponse(
		"GET",
		self.interf.AuthenticatedEndpoint()+"/wapi/v3/withdrawHistory.html",
		map[string]string{
			"startTime": fmt.Sprintf("%d", startTime),
			"endTime":   fmt.Sprintf("%d", endTime),
		},
		true,
		common.GetTimepoint(),
	)
	if err == nil {
		if err = json.Unmarshal(respBody, &result); err != nil {
			return result, err
		}
		if !result.Success {
			err = errors.New("Getting withdraw history from Binance failed: " + result.Msg)
		}
	}
	return result, err
}

func (self *BinanceEndpoint) DepositHistory(startTime, endTime uint64) (exchange.Binadeposits, error) {
	result := exchange.Binadeposits{}
	respBody, err := self.GetResponse(
		"GET",
		self.interf.AuthenticatedEndpoint()+"/wapi/v3/depositHistory.html",
		map[string]string{
			"startTime": fmt.Sprintf("%d", startTime),
			"endTime":   fmt.Sprintf("%d", endTime),
		},
		true,
		common.GetTimepoint(),
	)
	if err == nil {
		if err = json.Unmarshal(respBody, &result); err != nil {
			return result, err
		}
		if !result.Success {
			err = errors.New("Getting deposit history from Binance failed: " + result.Msg)
		}
	}
	return result, err
}

func (self *BinanceEndpoint) CancelOrder(symbol string, id uint64) (exchange.Binacancel, error) {
	result := exchange.Binacancel{}
	respBody, err := self.GetResponse(
		"DELETE",
		self.interf.AuthenticatedEndpoint()+"/api/v3/order",
		map[string]string{
			"symbol":  symbol,
			"orderId": fmt.Sprintf("%d", id),
		},
		true,
		common.GetTimepoint(),
	)
	if err == nil {
		if err = json.Unmarshal(respBody, &result); err != nil {
			return result, err
		}
		if result.Code != 0 {
			err = errors.New("Canceling order from Binance failed: " + result.Msg)
		}
	}
	return result, err
}

func (self *BinanceEndpoint) OrderStatus(symbol string, id uint64) (exchange.Binaorder, error) {
	result := exchange.Binaorder{}
	respBody, err := self.GetResponse(
		"GET",
		self.interf.AuthenticatedEndpoint()+"/api/v3/order",
		map[string]string{
			"symbol":  symbol,
			"orderId": fmt.Sprintf("%d", id),
		},
		true,
		common.GetTimepoint(),
	)
	if err == nil {
		if err = json.Unmarshal(respBody, &result); err != nil {
			return result, err
		}
		if result.Code != 0 {
			err = errors.New(result.Msg)
		}
	}
	return result, err
}

func (self *BinanceEndpoint) Withdraw(token common.Token, amount *big.Int, address ethereum.Address) (string, error) {
	result := exchange.Binawithdraw{}
	respBody, err := self.GetResponse(
		"POST",
		self.interf.AuthenticatedEndpoint()+"/wapi/v3/withdraw.html",
		map[string]string{
			"asset":   token.ID,
			"address": address.Hex(),
			"name":    "reserve",
			"amount":  strconv.FormatFloat(common.BigToFloat(amount, token.Decimal), 'f', -1, 64),
		},
		true,
		common.GetTimepoint(),
	)
	if err == nil {
		if err = json.Unmarshal(respBody, &result); err != nil {
			return "", err
		}
		if !result.Success {
			return "", errors.New(result.Msg)
		}
		return result.ID, nil
	}
	return "", fmt.Errorf("withdraw rejected by Binnace: %v", err)
}

func (self *BinanceEndpoint) GetInfo() (exchange.Binainfo, error) {
	result := exchange.Binainfo{}
	respBody, err := self.GetResponse(
		"GET",
		self.interf.AuthenticatedEndpoint()+"/api/v3/account",
		map[string]string{},
		true,
		common.GetTimepoint(),
	)
	if err == nil {
		if err = json.Unmarshal(respBody, &result); err != nil {
			return result, err
		}
	}
	if result.Code != 0 {
		return result, fmt.Errorf("Getting account info from Binance failed: %s", result.Msg)
	}
	return result, err
}

func (self *BinanceEndpoint) OpenOrdersForOnePair(pair common.TokenPair) (exchange.Binaorders, error) {

	result := exchange.Binaorders{}
	respBody, err := self.GetResponse(
		"GET",
		self.interf.AuthenticatedEndpoint()+"/api/v3/openOrders",
		map[string]string{
			"symbol": pair.Base.ID + pair.Quote.ID,
		},
		true,
		common.GetTimepoint(),
	)
	if err != nil {
		return result, err
	}
	if err = json.Unmarshal(respBody, &result); err != nil {
		return result, err
	}
	return result, nil
}

func (self *BinanceEndpoint) GetDepositAddress(asset string) (exchange.Binadepositaddress, error) {
	result := exchange.Binadepositaddress{}
	respBody, err := self.GetResponse(
		"GET",
		self.interf.AuthenticatedEndpoint()+"/wapi/v3/depositAddress.html",
		map[string]string{
			"asset": asset,
		},
		true,
		common.GetTimepoint(),
	)
	if err == nil {
		if err = json.Unmarshal(respBody, &result); err != nil {
			return result, err
		}
		if !result.Success {
			err = errors.New(result.Msg)
		}
	}
	return result, err
}

func (self *BinanceEndpoint) GetExchangeInfo() (exchange.BinanceExchangeInfo, error) {
	result := exchange.BinanceExchangeInfo{}
	respBody, err := self.GetResponse(
		"GET",
		self.interf.PublicEndpoint()+"/api/v1/exchangeInfo",
		map[string]string{},
		false,
		common.GetTimepoint(),
	)
	if err == nil {
		err = json.Unmarshal(respBody, &result)
	}
	return result, err
}

func (self *BinanceEndpoint) GetServerTime() (uint64, error) {
	result := exchange.BinaServerTime{}
	respBody, err := self.GetResponse(
		"GET",
		self.interf.PublicEndpoint()+"/api/v1/time",
		map[string]string{},
		false,
		common.GetTimepoint(),
	)
	if err == nil {
		err = json.Unmarshal(respBody, &result)
	}
	return result.ServerTime, err
}

func (self *BinanceEndpoint) UpdateTimeDelta() error {
	currentTime := common.GetTimepoint()
	serverTime, err := self.GetServerTime()
	responseTime := common.GetTimepoint()
	if err != nil {
		return err
	}
	log.Printf("Binance current time: %d", currentTime)
	log.Printf("Binance server time: %d", serverTime)
	log.Printf("Binance response time: %d", responseTime)
	roundtripTime := (int64(responseTime) - int64(currentTime)) / 2
	self.timeDelta = int64(serverTime) - int64(currentTime) - roundtripTime

	log.Printf("Time delta: %d", self.timeDelta)
	return nil
}

//NewBinanceEndpoint return new endpoint instance for using binance
func NewBinanceEndpoint(signer Signer, interf Interface) *BinanceEndpoint {
	endpoint := &BinanceEndpoint{signer, interf, 0}
	switch interf.(type) {
	case *SimulatedInterface:
		log.Println("Simulate environment, no updateTime called...")
	default:
		err := endpoint.UpdateTimeDelta()
		if err != nil {
			panic(err)
		}
	}
	return endpoint
}<|MERGE_RESOLUTION|>--- conflicted
+++ resolved
@@ -79,13 +79,8 @@
 		return respBody, err
 	}
 	defer func() {
-<<<<<<< HEAD
 		if cErr := resp.Body.Close(); cErr != nil {
 			log.Printf("Response body close error: %s", cErr.Error())
-=======
-		if err := resp.Body.Close(); err != nil {
-			log.Printf("Binance Response body close error: %s", err.Error())
->>>>>>> 4c450786
 		}
 	}()
 	switch resp.StatusCode {

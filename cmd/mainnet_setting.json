--- conflicted
+++ resolved
@@ -257,8 +257,6 @@
       "internal use": true,
       "listed": true
     },
-<<<<<<< HEAD
-=======
     "ENJ": {
       "name": "EnjinCoin",
       "decimals": 18,
@@ -269,7 +267,6 @@
       "internal use": true,
       "listed": true
     },
->>>>>>> f77fe775
     "ETH": {
       "name": "Ethereum",
       "decimals": 18,

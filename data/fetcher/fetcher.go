--- conflicted
+++ resolved
@@ -273,27 +273,14 @@
 	result := map[common.ActivityID]common.ActivityStatus{}
 	minedNonce, _ := self.blockchain.SetRateMinedNonce()
 	for _, activity := range pendings {
-<<<<<<< HEAD
 		if activity.IsBlockchainPending() && (activity.Action == "set_rates" || activity.Action == "deposit" || activity.Action == "withdraw") {
 			var blockNum uint64
 			var status string
 			var err error
-=======
-		if (activity.IsBlockchainPending() || activity.Result["tx"].(string) == "0xd3da5ad7c0e816226e01568f55f3a1e91e208f2cb296ef23c627b5ff60100237") && (activity.Action == "set_rates" || activity.Action == "deposit" || activity.Action == "withdraw") {
->>>>>>> 25531f84
 			tx := ethereum.HexToHash(activity.Result["tx"].(string))
 			if tx.Big().IsInt64() && tx.Big().Int64() == 0 {
 				continue
 			}
-<<<<<<< HEAD
-			status, err = self.blockchain.TxStatus(tx)
-			if activity.Action == "set_rates" {
-				actNonce := activity.Result["nonce"]
-				if actNonce != nil {
-					nonce, _ := strconv.ParseUint(actNonce.(string), 10, 64)
-					if nonce < minedNonce {
-						status = "failed"
-=======
 			status, err := self.blockchain.TxStatus(tx)
 			switch status {
 			case "":
@@ -309,7 +296,6 @@
 								err,
 							}
 						}
->>>>>>> 25531f84
 					}
 				}
 			case "mined":
@@ -480,7 +466,7 @@
 			var status string
 			var tx string
 			var blockNum uint64
-			
+
 			id := activity.ID
 			if activity.Action == "trade" {
 				status, err = exchange.OrderStatus(id, timepoint)
